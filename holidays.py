--- conflicted
+++ resolved
@@ -5476,7 +5476,10 @@
     pass
 
 
-<<<<<<< HEAD
+class NIC(Nicaragua):
+    pass
+
+
 class Singapore(HolidayBase):
 
     # Holidays Act: https://sso.agc.gov.sg/Act/HA1998
@@ -5810,9 +5813,10 @@
 
 
 class SG(Singapore):
-=======
-class NIC(Nicaragua):
->>>>>>> 4230c2e7
+    pass
+
+
+class SGP(Singapore):
     pass
 
 
