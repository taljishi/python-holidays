# -*- coding: utf-8 -*-

#  python-holidays
#  ---------------
#  A fast, efficient Python library for generating country, province and state
#  specific sets of holidays on the fly. It aims to make determining whether a
#  specific date is a holiday as fast and flexible as possible.
#
#  Author:  ryanss <ryanssdev@icloud.com>
#  Website: https://github.com/ryanss/python-holidays
#  License: MIT (see LICENSE file)

from datetime import date, datetime
from dateutil.easter import easter
from dateutil.parser import parse
from dateutil.relativedelta import relativedelta as rd
from dateutil.relativedelta import MO, TU, WE, TH, FR, SA, SU
import six

__version__ = '0.8.1'


MONDAY, TUESDAY, WEDNESDAY, THURSDAY, FRIDAY, SATURDAY, SUNDAY = range(7)
WEEKEND = (SATURDAY, SUNDAY)


class HolidayBase(dict):
    PROVINCES = []

    def __init__(self, years=[], expand=True, observed=True,
                 prov=None, state=None):
        self.observed = observed
        self.expand = expand
        if isinstance(years, int):
            years = [years, ]
        self.years = set(years)
        if not getattr(self, 'prov', False):
            self.prov = prov
        self.state = state
        for year in list(self.years):
            self._populate(year)

    def __setattr__(self, key, value):
        if key == 'observed' and len(self) > 0:
            dict.__setattr__(self, key, value)
            if value is True:
                # Add (Observed) dates
                years = list(self.years)
                self.years = set()
                self.clear()
                for year in years:
                    self._populate(year)
            else:
                # Remove (Observed) dates
                for k, v in list(self.items()):
                    if v.find("Observed") >= 0:
                        del self[k]
        else:
            return dict.__setattr__(self, key, value)

    def __keytransform__(self, key):
        if isinstance(key, datetime):
            key = key.date()
        elif isinstance(key, date):
            key = key
        elif isinstance(key, int) or isinstance(key, float):
            key = datetime.utcfromtimestamp(key).date()
        elif isinstance(key, six.string_types):
            try:
                key = parse(key).date()
            except (ValueError, OverflowError):
                raise ValueError("Cannot parse date from string '%s'" % key)
        else:
            raise TypeError("Cannot convert type '%s' to date." % type(key))
        if self.expand and key.year not in self.years:
            self.years.add(key.year)
            self._populate(key.year)
        return key

    def __contains__(self, key):
        return dict.__contains__(self, self.__keytransform__(key))

    def __getitem__(self, key):
        return dict.__getitem__(self, self.__keytransform__(key))

    def __setitem__(self, key, value):
        if key in self:
            if self.get(key).find(value) < 0 \
                    and value.find(self.get(key)) < 0:
                value = "%s, %s" % (value, self.get(key))
            else:
                value = self.get(key)
        return dict.__setitem__(self, self.__keytransform__(key), value)

    def update(self, *args):
        args = list(args)
        for arg in args:
            if isinstance(arg, dict):
                for key, value in list(arg.items()):
                    self[key] = value
            elif isinstance(arg, list):
                for item in arg:
                    self[item] = "Holiday"
            else:
                self[arg] = "Holiday"

    def append(self, *args):
        return self.update(*args)

    def get(self, key, default=None):
        return dict.get(self, self.__keytransform__(key), default)

    def get_list(self, key):
        return [h for h in self.get(key, "").split(", ") if h]

    def pop(self, key, default=None):
        if default is None:
            return dict.pop(self, self.__keytransform__(key))
        return dict.pop(self, self.__keytransform__(key), default)

    def __eq__(self, other):
        return (dict.__eq__(self, other) and self.__dict__ == other.__dict__)

    def __ne__(self, other):
        return (dict.__ne__(self, other) or self.__dict__ != other.__dict__)

    def __add__(self, other):
        if isinstance(other, int) and other == 0:
            # Required to sum() list of holidays
            # sum([h1, h2]) is equivalent to (0 + h1 + h2)
            return self
        elif not isinstance(other, HolidayBase):
            raise TypeError()
        HolidaySum = createHolidaySum(self, other)
        country = (getattr(self, 'country', None) or
                   getattr(other, 'country', None))
        if self.country and other.country and self.country != other.country:
            c1 = self.country
            if not isinstance(c1, list):
                c1 = [c1]
            c2 = other.country
            if not isinstance(c2, list):
                c2 = [c2]
            country = c1 + c2
        prov = getattr(self, 'prov', None) or getattr(other, 'prov', None)
        if self.prov and other.prov and self.prov != other.prov:
            p1 = self.prov if isinstance(self.prov, list) else [self.prov]
            p2 = other.prov if isinstance(other.prov, list) else [other.prov]
            prov = p1 + p2
        return HolidaySum(years=(self.years | other.years),
                          expand=(self.expand or other.expand),
                          observed=(self.observed or other.observed),
                          country=country, prov=prov)

    def __radd__(self, other):
        return self.__add__(other)

    def _populate(self, year):
        pass


def createHolidaySum(h1, h2):

    class HolidaySum(HolidayBase):

        def __init__(self, country, **kwargs):
            self.country = country
            self.holidays = []
            if getattr(h1, 'holidays', False):
                for h in h1.holidays:
                    self.holidays.append(h)
            else:
                self.holidays.append(h1)
            if getattr(h2, 'holidays', False):
                for h in h2.holidays:
                    self.holidays.append(h)
            else:
                self.holidays.append(h2)
            HolidayBase.__init__(self, **kwargs)

        def _populate(self, year):
            for h in self.holidays[::-1]:
                h._populate(year)
                self.update(h)

    return HolidaySum


class Canada(HolidayBase):

    PROVINCES = ['AB', 'BC', 'MB', 'NB', 'NL', 'NS', 'NT', 'NU', 'ON', 'PE',
                 'QC', 'SK', 'YU']

    def __init__(self, **kwargs):
        self.country = 'CA'
        self.prov = kwargs.pop('prov', 'ON')
        HolidayBase.__init__(self, **kwargs)

    def _populate(self, year):
        # New Year's Day
        if year >= 1867:
            name = "New Year's Day"
            self[date(year, 1, 1)] = name
            if self.observed and date(year, 1, 1).weekday() == 6:
                self[date(year, 1, 1) + rd(days=+1)] = name + " (Observed)"
            elif self.observed and date(year, 1, 1).weekday() == 5:
                # Add Dec 31st from the previous year without triggering
                # the entire year to be added
                expand = self.expand
                self.expand = False
                self[date(year, 1, 1) + rd(days=-1)] = name + " (Observed)"
                self.expand = expand
            # The next year's observed New Year's Day can be in this year
            # when it falls on a Friday (Jan 1st is a Saturday)
            if self.observed and date(year, 12, 31).weekday() == 4:
                self[date(year, 12, 31)] = name + " (Observed)"

        # Family Day / Louis Riel Day (MB) / Islander Day (PE)
        # / Heritage Day (NS, YU)
        if self.prov in ('AB', 'SK', 'ON') and year >= 2008:
            self[date(year, 2, 1) + rd(weekday=MO(+3))] = "Family Day"
        elif self.prov in ('AB', 'SK') and year >= 2007:
            self[date(year, 2, 1) + rd(weekday=MO(+3))] = "Family Day"
        elif self.prov == 'AB' and year >= 1990:
            self[date(year, 2, 1) + rd(weekday=MO(+3))] = "Family Day"
        elif self.prov == 'BC' and year >= 2013:
            self[date(year, 2, 1) + rd(weekday=MO(+2))] = "Family Day"
        elif self.prov == 'MB' and year >= 2008:
            self[date(year, 2, 1) + rd(weekday=MO(+3))] = "Louis Riel Day"
        elif self.prov == 'PE' and year >= 2010:
            self[date(year, 2, 1) + rd(weekday=MO(+3))] = "Islander Day"
        elif self.prov == 'PE' and year == 2009:
            self[date(year, 2, 1) + rd(weekday=MO(+2))] = "Islander Day"
        elif self.prov in ('NS') and year >= 2015:
            # http://novascotia.ca/lae/employmentrights/NovaScotiaHeritageDay.asp
            self[date(year, 2, 1) + rd(weekday=MO(+3))] = "Heritage Day"
        elif self.prov in ('YU'):
            # start date?
            # http://heritageyukon.ca/programs/heritage-day
            # https://en.wikipedia.org/wiki/Family_Day_(Canada)#Yukon_Heritage_Day
            # Friday before the last Sunday in February
            dt = date(year, 3, 1) + rd(weekday=SU(-1)) + rd(weekday=FR(-1))
            self[dt] = "Heritage Day"

        # St. Patrick's Day
        if self.prov == 'NL' and year >= 1900:
            dt = date(year, 3, 17)
            # Nearest Monday to March 17
            dt1 = date(year, 3, 17) + rd(weekday=MO(-1))
            dt2 = date(year, 3, 17) + rd(weekday=MO(+1))
            if dt2 - dt <= dt - dt1:
                self[dt2] = "St. Patrick's Day"
            else:
                self[dt1] = "St. Patrick's Day"

        # Good Friday
        if self.prov != 'QC' and year >= 1867:
            self[easter(year) + rd(weekday=FR(-1))] = "Good Friday"

        # Easter Monday
        if self.prov == 'QC' and year >= 1867:
            self[easter(year) + rd(weekday=MO)] = "Easter Monday"

        # St. George's Day
        if self.prov == 'NL' and year == 2010:
            # 4/26 is the Monday closer to 4/23 in 2010
            # but the holiday was observed on 4/19? Crazy Newfies!
            self[date(2010, 4, 19)] = "St. George's Day"
        elif self.prov == 'NL' and year >= 1990:
            dt = date(year, 4, 23)
            # Nearest Monday to April 23
            dt1 = dt + rd(weekday=MO(-1))
            dt2 = dt + rd(weekday=MO(+1))
            if dt2 - dt < dt - dt1:
                self[dt2] = "St. George's Day"
            else:
                self[dt1] = "St. George's Day"

        # Victoria Day / National Patriotes Day (QC)
        if self.prov not in ('NB', 'NS', 'PE', 'NL', 'QC') and year >= 1953:
            self[date(year, 5, 24) + rd(weekday=MO(-1))] = "Victoria Day"
        elif self.prov == 'QC' and year >= 1953:
            name = "National Patriotes Day"
            self[date(year, 5, 24) + rd(weekday=MO(-1))] = name

        # National Aboriginal Day
        if self.prov == 'NT' and year >= 1996:
            self[date(year, 6, 21)] = "National Aboriginal Day"

        # St. Jean Baptiste Day
        if self.prov == 'QC' and year >= 1925:
            self[date(year, 6, 24)] = "St. Jean Baptiste Day"
            if self.observed and date(year, 6, 24).weekday() == 6:
                self[date(year, 6, 25)] = "St. Jean Baptiste Day (Observed)"

        # Discovery Day
        if self.prov == 'NL' and year >= 1997:
            dt = date(year, 6, 24)
            # Nearest Monday to June 24
            dt1 = dt + rd(weekday=MO(-1))
            dt2 = dt + rd(weekday=MO(+1))
            if dt2 - dt <= dt - dt1:
                self[dt2] = "Discovery Day"
            else:
                self[dt1] = "Discovery Day"
        elif self.prov == 'YU' and year >= 1912:
            self[date(year, 8, 1) + rd(weekday=MO(+3))] = "Discovery Day"

        # Canada Day / Memorial Day (NL)
        if self.prov != 'NL' and year >= 1867:
            name = "Canada Day"
            self[date(year, 7, 1)] = name
            if self.observed and date(year, 7, 1).weekday() in (5, 6):
                self[date(year, 7, 1) + rd(weekday=MO)] = name + " (Observed)"
        elif year >= 1867:
            name = "Memorial Day"
            self[date(year, 7, 1)] = name
            if self.observed and date(year, 7, 1).weekday() in (5, 6):
                self[date(year, 7, 1) + rd(weekday=MO)] = name + " (Observed)"

        # Nunavut Day
        if self.prov == 'NU' and year >= 2001:
            self[date(year, 7, 9)] = "Nunavut Day"
            if self.observed and date(year, 7, 9).weekday() == 6:
                self[date(year, 7, 10)] = "Nunavut Day (Observed)"
        elif self.prov == 'NU' and year == 2000:
            self[date(2000, 4, 1)] = "Nunavut Day"

        # Civic Holiday
        if self.prov in ('ON', 'MB', 'NT') and year >= 1900:
            self[date(year, 8, 1) + rd(weekday=MO)] = "Civic Holiday"
        elif self.prov in ('AB') and year >= 1974:
            # https://en.wikipedia.org/wiki/Civic_Holiday#Alberta
            self[date(year, 8, 1) + rd(weekday=MO)] = "Heritage Day"
        elif self.prov in ('BC') and year >= 1974:
            # https://en.wikipedia.org/wiki/Civic_Holiday
            self[date(year, 8, 1) + rd(weekday=MO)] = "British Columbia Day"
        elif self.prov in ('NB') and year >= 1900:
            # https://en.wikipedia.org/wiki/Civic_Holiday
            self[date(year, 8, 1) + rd(weekday=MO)] = "New Brunswick Day"
        elif self.prov in ('SK') and year >= 1900:
            # https://en.wikipedia.org/wiki/Civic_Holiday
            self[date(year, 8, 1) + rd(weekday=MO)] = "Saskatchewan Day"

        # Labour Day
        if year >= 1894:
            self[date(year, 9, 1) + rd(weekday=MO)] = "Labour Day"

        # Thanksgiving
        if self.prov not in ('NB', 'NS', 'PE', 'NL') and year >= 1931:
            if year == 1935:
                # in 1935, Canadian Thanksgiving was moved due to the General
                # Election falling on the second Monday of October
                # https://books.google.ca/books?id=KcwlQsmheG4C&pg=RA1-PA1940&lpg=RA1-PA1940&dq=canada+thanksgiving+1935&source=bl&ots=j4qYrcfGuY&sig=gxXeAQfXVsOF9fOwjSMswPHJPpM&hl=en&sa=X&ved=0ahUKEwjO0f3J2PjOAhVS4mMKHRzKBLAQ6AEIRDAG#v=onepage&q=canada%20thanksgiving%201935&f=false
                self[date(1935, 10, 25)] = "Thanksgiving"
            else:
                self[date(year, 10, 1) + rd(weekday=MO(+2))] = "Thanksgiving"

        # Remembrance Day
        name = "Remembrance Day"
        provinces = ('ON', 'QC', 'NS', 'NL', 'NT', 'PE', 'SK')
        if self.prov not in provinces and year >= 1931:
            self[date(year, 11, 11)] = name
        elif self.prov in ('NS', 'NL', 'NT', 'PE', 'SK') and year >= 1931:
            self[date(year, 11, 11)] = name
            if self.observed and date(year, 11, 11).weekday() == 6:
                name = name + " (Observed)"
                self[date(year, 11, 11) + rd(weekday=MO)] = name

        # Christmas Day
        if year >= 1867:
            self[date(year, 12, 25)] = "Christmas Day"
            if self.observed and date(year, 12, 25).weekday() == 5:
                self[date(year, 12, 24)] = "Christmas Day (Observed)"
            elif self.observed and date(year, 12, 25).weekday() == 6:
                self[date(year, 12, 26)] = "Christmas Day (Observed)"

        # Boxing Day
        if year >= 1867:
            name = "Boxing Day"
            name_observed = name + " (Observed)"
            if self.observed and date(year, 12, 26).weekday() in (5, 6):
                self[date(year, 12, 26) + rd(weekday=MO)] = name_observed
            elif self.observed and date(year, 12, 26).weekday() == 0:
                self[date(year, 12, 27)] = name_observed
            else:
                self[date(year, 12, 26)] = name


class CA(Canada):
    pass


class Colombia(HolidayBase):
    # https://es.wikipedia.org/wiki/Anexo:D%C3%ADas_festivos_en_Colombia

    def __init__(self, **kwargs):
        self.country = 'CO'
        HolidayBase.__init__(self, **kwargs)

    def _populate(self, year):

        # Fixed date holidays!
        # If observed=True and they fall on a weekend they are not observed.
        # If observed=False there are 18 holidays

        # New Year's Day
        if self.observed and date(year, 1, 1).weekday() in WEEKEND:
            pass
        else:
            self[date(year, 1, 1)] = "Año Nuevo [New Year's Day]"

        # Labor Day
        self[date(year, 5, 1)] = "Día del Trabajo [Labour Day]"

        # Independence Day
        name = "Día de la Independencia [Independence Day]"
        if self.observed and date(year, 7, 20).weekday() in WEEKEND:
            pass
        else:
            self[date(year, 7, 20)] = name

        # Battle of Boyaca
        self[date(year, 8, 7)] = "Batalla de Boyacá [Battle of Boyacá]"

        # Immaculate Conception
        if self.observed and date(year, 12, 8).weekday() in WEEKEND:
            pass
        else:
            self[date(year, 12, 8)
                 ] = "La Inmaculada Concepción [Immaculate Conception]"

        # Christmas
        self[date(year, 12, 25)] = "Navidad [Christmas]"

        # Emiliani Law holidays!
        # Unless they fall on a Monday they are observed the following monday

        #  Epiphany
        name = "Día de los Reyes Magos [Epiphany]"
        if date(year, 1, 6).weekday() == 0 or not self.observed:
            self[date(year, 1, 6)] = name
        else:
            self[date(year, 1, 6) + rd(weekday=MO)] = name + "(Observed)"

        # Saint Joseph's Day
        name = "Día de San José [Saint Joseph's Day]"
        if date(year, 3, 19).weekday() == 0 or not self.observed:
            self[date(year, 3, 19)] = name
        else:
            self[date(year, 3, 19) + rd(weekday=MO)] = name + "(Observed)"

        # Saint Peter and Saint Paul's Day
        name = "San Pedro y San Pablo [Saint Peter and Saint Paul]"
        if date(year, 6, 29).weekday() == 0 or not self.observed:
            self[date(year, 6, 29)] = name
        else:
            self[date(year, 6, 29) + rd(weekday=MO)] = name + "(Observed)"

        # Assumption of Mary
        name = "La Asunción [Assumption of Mary]"
        if date(year, 8, 15).weekday() == 0 or not self.observed:
            self[date(year, 8, 15)] = name
        else:
            self[date(year, 8, 15) + rd(weekday=MO)] = name + "(Observed)"

        # Discovery of America
        name = "Descubrimiento de América [Discovery of America]"
        if date(year, 10, 12).weekday() == 0 or not self.observed:
            self[date(year, 10, 12)] = name
        else:
            self[date(year, 10, 12) + rd(weekday=MO)] = name + "(Observed)"

        # All Saints’ Day
        name = "Dia de Todos los Santos [All Saint's Day]"
        if date(year, 11, 1).weekday() == 0 or not self.observed:
            self[date(year, 11, 1)] = name
        else:
            self[date(year, 11, 1) + rd(weekday=MO)] = name + "(Observed)"

        # Independence of Cartagena
        name = "Independencia de Cartagena [Independence of Cartagena]"
        if date(year, 11, 11).weekday() == 0 or not self.observed:
            self[date(year, 11, 11)] = name
        else:
            self[date(year, 11, 11) + rd(weekday=MO)] = name + "(Observed)"

        # Holidays based on Easter

        # Maundy Thursday
        self[easter(year) + rd(weekday=TH(-1))
             ] = "Jueves Santo [Maundy Thursday]"

        # Good Friday
        self[easter(year) + rd(weekday=FR(-1))
             ] = "Viernes Santo [Good Friday]"

        # Holidays based on Easter but are observed the following monday
        # (unless they occur on a monday)

        # Ascension of Jesus
        name = "Ascensión del señor [Ascension of Jesus]"
        hdate = easter(year) + rd(days=+39)
        if hdate.weekday() == 0 or not self.observed:
            self[hdate] = name
        else:
            self[hdate + rd(weekday=MO)] = name + "(Observed)"

        # Corpus Christi
        name = "Corpus Christi [Corpus Christi]"
        hdate = easter(year) + rd(days=+60)
        if hdate.weekday() == 0 or not self.observed:
            self[hdate] = name
        else:
            self[hdate + rd(weekday=MO)] = name + "(Observed)"

        # Sacred Heart
        name = "Sagrado Corazón [Sacred Heart]"
        hdate = easter(year) + rd(days=+68)
        if hdate.weekday() == 0 or not self.observed:
            self[hdate] = name
        else:
            self[hdate + rd(weekday=MO)] = name + "(Observed)"


class CO(Colombia):
    pass


class Mexico(HolidayBase):

    def __init__(self, **kwargs):
        self.country = 'MX'
        HolidayBase.__init__(self, **kwargs)

    def _populate(self, year):
        # New Year's Day
        name = "Año Nuevo [New Year's Day]"
        self[date(year, 1, 1)] = name
        if self.observed and date(year, 1, 1).weekday() == 6:
            self[date(year, 1, 1) + rd(days=+1)] = name + " (Observed)"
        elif self.observed and date(year, 1, 1).weekday() == 5:
            # Add Dec 31st from the previous year without triggering
            # the entire year to be added
            expand = self.expand
            self.expand = False
            self[date(year, 1, 1) + rd(days=-1)] = name + " (Observed)"
            self.expand = expand
        # The next year's observed New Year's Day can be in this year
        # when it falls on a Friday (Jan 1st is a Saturday)
        if self.observed and date(year, 12, 31).weekday() == 4:
            self[date(year, 12, 31)] = name + " (Observed)"

        # Constitution Day
        name = "Día de la Constitución [Constitution Day]"
        if 2006 >= year >= 1917:
            self[date(year, 2, 5)] = name
        elif year >= 2007:
            self[date(year, 2, 1) + rd(weekday=MO(+1))] = name

        # Benito Juárez's birthday
        name = "Natalicio de Benito Juárez [Benito Juárez's birthday]"
        if 2006 >= year >= 1917:
            self[date(year, 3, 21)] = name
        elif year >= 2007:
            self[date(year, 3, 1) + rd(weekday=MO(+3))] = name

        # Labor Day
        if year >= 1923:
            self[date(year, 5, 1)] = "Día del Trabajo [Labour Day]"
            if self.observed and date(year, 5, 1).weekday() == 5:
                self[date(year, 5, 1) + rd(days=-1)] = name + " (Observed)"
            elif self.observed and date(year, 5, 1).weekday() == 6:
                self[date(year, 5, 1) + rd(days=+1)] = name + " (Observed)"

        # Independence Day
        name = "Día de la Independencia [Independence Day]"
        self[date(year, 9, 16)] = name
        if self.observed and date(year, 9, 16).weekday() == 5:
            self[date(year, 9, 16) + rd(days=-1)] = name + " (Observed)"
        elif self.observed and date(year, 9, 16).weekday() == 6:
            self[date(year, 9, 16) + rd(days=+1)] = name + " (Observed)"

        # Revolution Day
        name = "Día de la Revolución [Revolution Day]"
        if 2006 >= year >= 1917:
            self[date(year, 11, 20)] = name
        elif year >= 2007:
            self[date(year, 11, 1) + rd(weekday=MO(+3))] = name

        # Change of Federal Government
        # Every six years--next observance 2018
        name = "Transmisión del Poder Ejecutivo Federal"
        name += " [Change of Federal Government]"
        if (2018 - year) % 6 == 0:
            self[date(year, 12, 1)] = name
            if self.observed and date(year, 12, 1).weekday() == 5:
                self[date(year, 12, 1) + rd(days=-1)] = name + " (Observed)"
            elif self.observed and date(year, 12, 1).weekday() == 6:
                self[date(year, 12, 1) + rd(days=+1)] = name + " (Observed)"

        # Christmas
        self[date(year, 12, 25)] = "Navidad [Christmas]"
        if self.observed and date(year, 12, 25).weekday() == 5:
            self[date(year, 12, 25) + rd(days=-1)] = name + " (Observed)"
        elif self.observed and date(year, 12, 25).weekday() == 6:
            self[date(year, 12, 25) + rd(days=+1)] = name + " (Observed)"


class MX(Mexico):
    pass


class UnitedStates(HolidayBase):
    # https://en.wikipedia.org/wiki/Public_holidays_in_the_United_States

    STATES = ['AL', 'AK', 'AS', 'AZ', 'AR', 'CA', 'CO', 'CT', 'DE', 'DC', 'FL',
              'GA', 'GU', 'HI', 'ID', 'IL', 'IN', 'IA', 'KS', 'KY', 'LA', 'ME',
              'MD', 'MH', 'MA', 'MI', 'FM', 'MN', 'MS', 'MO', 'MT', 'NE', 'NV',
              'NH', 'NJ', 'NM', 'NY', 'NC', 'ND', 'MP', 'OH', 'OK', 'OR', 'PW',
              'PA', 'PR', 'RI', 'SC', 'SD', 'TN', 'TX', 'UT', 'VT', 'VA', 'VI',
              'WA', 'WV', 'WI', 'WY']

    def __init__(self, **kwargs):
        self.country = 'US'
        HolidayBase.__init__(self, **kwargs)

    def _populate(self, year):
        # New Year's Day
        if year > 1870:
            name = "New Year's Day"
            self[date(year, 1, 1)] = name
            if self.observed and date(year, 1, 1).weekday() == 6:
                self[date(year, 1, 1) + rd(days=+1)] = name + " (Observed)"
            elif self.observed and date(year, 1, 1).weekday() == 5:
                # Add Dec 31st from the previous year without triggering
                # the entire year to be added
                expand = self.expand
                self.expand = False
                self[date(year, 1, 1) + rd(days=-1)] = name + " (Observed)"
                self.expand = expand
            # The next year's observed New Year's Day can be in this year
            # when it falls on a Friday (Jan 1st is a Saturday)
            if self.observed and date(year, 12, 31).weekday() == 4:
                self[date(year, 12, 31)] = name + " (Observed)"

        # Epiphany
        if self.state == 'PR':
            self[date(year, 1, 6)] = "Epiphany"

        # Three King's Day
        if self.state == 'VI':
            self[date(year, 1, 6)] = "Three King's Day"

        # Lee Jackson Day
        name = "Lee Jackson Day"
        if self.state == 'VA' and year >= 2000:
            dt = date(year, 1, 1) + rd(weekday=MO(+3)) + rd(weekday=FR(-1))
            self[dt] = name
        elif self.state == 'VA' and year >= 1983:
            self[date(year, 1, 1) + rd(weekday=MO(+3))] = name
        elif self.state == 'VA' and year >= 1889:
            self[date(year, 1, 19)] = name

        # Inauguration Day
        if self.state in ('DC', 'LA', 'MD', 'VA') and year >= 1789:
            name = "Inauguration Day"
            if (year - 1789) % 4 == 0 and year >= 1937:
                self[date(year, 1, 20)] = name
                if date(year, 1, 20).weekday() == 6:
                    self[date(year, 1, 21)] = name + " (Observed)"
            elif (year - 1789) % 4 == 0:
                self[date(year, 3, 4)] = name
                if date(year, 3, 4).weekday() == 6:
                    self[date(year, 3, 5)] = name + " (Observed)"

        # Martin Luther King, Jr. Day
        if year >= 1986:
            name = "Martin Luther King, Jr. Day"
            if self.state == 'AL':
                name = "Robert E. Lee/Martin Luther King Birthday"
            elif self.state in ('AS', 'MS'):
                name = ("Dr. Martin Luther King Jr. "
                        "and Robert E. Lee's Birthdays")
            elif self.state in ('AZ', 'NH'):
                name = "Dr. Martin Luther King Jr./Civil Rights Day"
            elif self.state == 'GA' and year < 2012:
                name = "Robert E. Lee's Birthday"
            elif self.state == 'ID' and year >= 2006:
                name = "Martin Luther King, Jr. - Idaho Human Rights Day"
            self[date(year, 1, 1) + rd(weekday=MO(+3))] = name

        # Lincoln's Birthday
        name = "Lincoln's Birthday"
        if (self.state in ('CT', 'IL', 'IA', 'NJ', 'NY') and year >= 1971) \
                or (self.state == 'CA' and year >= 1971 and year <= 2009):
            self[date(year, 2, 12)] = name
            if self.observed and date(year, 2, 12).weekday() == 5:
                self[date(year, 2, 11)] = name + " (Observed)"
            elif self.observed and date(year, 2, 12).weekday() == 6:
                self[date(year, 2, 13)] = name + " (Observed)"

        # Susan B. Anthony Day
        if (self.state == 'CA' and year >= 2014) \
                or (self.state == 'FL' and year >= 2011) \
                or (self.state == 'NY' and year >= 2004) \
                or (self.state == 'WI' and year >= 1976):
            self[date(year, 2, 15)] = "Susan B. Anthony Day"

        # Washington's Birthday
        name = "Washington's Birthday"
        if self.state == 'AL':
            name = "George Washington/Thomas Jefferson Birthday"
        elif self.state == 'AS':
            name = "George Washington's Birthday and Daisy Gatson Bates Day"
        elif self.state in ('PR', 'VI'):
            name = "Presidents' Day"
        if self.state not in ('DE', 'FL', 'GA', 'NM', 'PR'):
            if year > 1970:
                self[date(year, 2, 1) + rd(weekday=MO(+3))] = name
            elif year >= 1879:
                self[date(year, 2, 22)] = name
        elif self.state == 'GA':
            if date(year, 12, 24).weekday() != 2:
                self[date(year, 12, 24)] = name
            else:
                self[date(year, 12, 26)] = name
        elif self.state in ('PR', 'VI'):
            self[date(year, 2, 1) + rd(weekday=MO(+3))] = name

        # Mardi Gras
        if self.state == 'LA' and year >= 1857:
            self[easter(year) + rd(days=-47)] = "Mardi Gras"

        # Guam Discovery Day
        if self.state == 'GU' and year >= 1970:
            self[date(year, 3, 1) + rd(weekday=MO)] = "Guam Discovery Day"

        # Casimir Pulaski Day
        if self.state == 'IL' and year >= 1978:
            self[date(year, 3, 1) + rd(weekday=MO)] = "Casimir Pulaski Day"

        # Texas Independence Day
        if self.state == 'TX' and year >= 1874:
            self[date(year, 3, 2)] = "Texas Independence Day"

        # Town Meeting Day
        if self.state == 'VT' and year >= 1800:
            self[date(year, 3, 1) + rd(weekday=TU)] = "Town Meeting Day"

        # Evacuation Day
        if self.state == 'MA' and year >= 1901:
            name = "Evacuation Day"
            self[date(year, 3, 17)] = name
            if date(year, 3, 17).weekday() in (5, 6):
                self[date(year, 3, 17) + rd(weekday=MO)] = name + " (Observed)"

        # Emancipation Day
        if self.state == 'PR':
            self[date(year, 3, 22)] = "Emancipation Day"
            if self.observed and date(year, 3, 22).weekday() == 6:
                self[date(year, 3, 23)] = "Emancipation Day (Observed)"

        # Prince Jonah Kuhio Kalanianaole Day
        if self.state == 'HI' and year >= 1949:
            name = "Prince Jonah Kuhio Kalanianaole Day"
            self[date(year, 3, 26)] = name
            if self.observed and date(year, 3, 26).weekday() == 5:
                self[date(year, 3, 25)] = name + " (Observed)"
            elif self.observed and date(year, 3, 26).weekday() == 6:
                self[date(year, 3, 27)] = name + " (Observed)"

        # Steward's Day
        name = "Steward's Day"
        if self.state == 'AK' and year >= 1955:
            self[date(year, 4, 1) + rd(days=-1, weekday=MO(-1))] = name
        elif self.state == 'AK' and year >= 1918:
            self[date(year, 3, 30)] = name

        # César Chávez Day
        name = "César Chávez Day"
        if self.state == 'CA' and year >= 1995:
            self[date(year, 3, 31)] = name
            if self.observed and date(year, 3, 31).weekday() == 6:
                self[date(year, 4, 1)] = name + " (Observed)"
        elif self.state == 'TX' and year >= 2000:
            self[date(year, 3, 31)] = name

        # Transfer Day
        if self.state == 'VI':
            self[date(year, 3, 31)] = "Transfer Day"

        # Emancipation Day
        if self.state == 'DC' and year >= 2005:
            name = "Emancipation Day"
            self[date(year, 4, 16)] = name
            if self.observed and date(year, 4, 16).weekday() == 5:
                self[date(year, 4, 15)] = name + " (Observed)"
            elif self.observed and date(year, 4, 16).weekday() == 6:
                self[date(year, 4, 17)] = name + " (Observed)"

        # Patriots' Day
        if self.state in ('ME', 'MA') and year >= 1969:
            self[date(year, 4, 1) + rd(weekday=MO(+3))] = "Patriots' Day"
        elif self.state in ('ME', 'MA') and year >= 1894:
            self[date(year, 4, 19)] = "Patriots' Day"

        # Holy Thursday
        if self.state == 'VI':
            self[easter(year) + rd(weekday=TH(-1))] = "Holy Thursday"

        # Good Friday
        if self.state in ('CT', 'DE', 'GU', 'IN', 'KY', 'LA',
                          'NJ', 'NC', 'PR', 'TN', 'TX', 'VI'):
            self[easter(year) + rd(weekday=FR(-1))] = "Good Friday"

        # Easter Monday
        if self.state == 'VI':
            self[easter(year) + rd(weekday=MO)] = "Easter Monday"

        # Confederate Memorial Day
        name = "Confederate Memorial Day"
        if self.state in ('AL', 'GA', 'MS', 'SC') and year >= 1866:
            if self.state == 'GA' and year >= 2016:
                name = "State Holiday"
            self[date(year, 4, 1) + rd(weekday=MO(+4))] = name
        elif self.state == 'TX' and year >= 1931:
            self[date(year, 1, 19)] = name

        # San Jacinto Day
        if self.state == 'TX' and year >= 1875:
            self[date(year, 4, 21)] = "San Jacinto Day"

        # Arbor Day
        if self.state == 'NE' and year >= 1989:
            self[date(year, 4, 30) + rd(weekday=FR(-1))] = "Arbor Day"
        elif self.state == 'NE' and year >= 1875:
            self[date(year, 4, 22)] = "Arbor Day"

        # Primary Election Day
        if self.state == 'IN' and \
                ((year >= 2006 and year % 2 == 0) or year >= 2015):
            dt = date(year, 5, 1) + rd(weekday=MO)
            self[dt + rd(days=+1)] = "Primary Election Day"

        # Truman Day
        if self.state == 'MO' and year >= 1949:
            name = "Truman Day"
            self[date(year, 5, 8)] = name
            if self.observed and date(year, 5, 8).weekday() == 5:
                self[date(year, 5, 7)] = name + " (Observed)"
            elif self.observed and date(year, 5, 8).weekday() == 6:
                self[date(year, 5, 10)] = name + " (Observed)"

        # Memorial Day
        if year > 1970:
            self[date(year, 5, 31) + rd(weekday=MO(-1))] = "Memorial Day"
        elif year >= 1888:
            self[date(year, 5, 30)] = "Memorial Day"

        # Jefferson Davis Birthday
        name = "Jefferson Davis Birthday"
        if self.state == 'AL' and year >= 1890:
            self[date(year, 6, 1) + rd(weekday=MO)] = name

        # Kamehameha Day
        if self.state == 'HI' and year >= 1872:
            self[date(year, 6, 11)] = "Kamehameha Day"
            if self.observed and year >= 2011:
                if date(year, 6, 11).weekday() == 5:
                    self[date(year, 6, 10)] = "Kamehameha Day (Observed)"
                elif date(year, 6, 11).weekday() == 6:
                    self[date(year, 6, 12)] = "Kamehameha Day (Observed)"

        # Emancipation Day In Texas
        if self.state == 'TX' and year >= 1980:
            self[date(year, 6, 19)] = "Emancipation Day In Texas"

        # West Virginia Day
        name = "West Virginia Day"
        if self.state == 'WV' and year >= 1927:
            self[date(year, 6, 20)] = name
            if self.observed and date(year, 6, 20).weekday() == 5:
                self[date(year, 6, 19)] = name + " (Observed)"
            elif self.observed and date(year, 6, 20).weekday() == 6:
                self[date(year, 6, 21)] = name + " (Observed)"

        # Emancipation Day in US Virgin Islands
        if self.state == 'VI':
            self[date(year, 7, 3)] = "Emancipation Day"

        # Independence Day
        if year > 1870:
            name = "Independence Day"
            self[date(year, 7, 4)] = name
            if self.observed and date(year, 7, 4).weekday() == 5:
                self[date(year, 7, 4) + rd(days=-1)] = name + " (Observed)"
            elif self.observed and date(year, 7, 4).weekday() == 6:
                self[date(year, 7, 4) + rd(days=+1)] = name + " (Observed)"

        # Liberation Day (Guam)
        if self.state == 'GU' and year >= 1945:
            self[date(year, 7, 21)] = "Liberation Day (Guam)"

        # Pioneer Day
        if self.state == 'UT' and year >= 1849:
            name = "Pioneer Day"
            self[date(year, 7, 24)] = name
            if self.observed and date(year, 7, 24).weekday() == 5:
                self[date(year, 7, 24) + rd(days=-1)] = name + " (Observed)"
            elif self.observed and date(year, 7, 24).weekday() == 6:
                self[date(year, 7, 24) + rd(days=+1)] = name + " (Observed)"

        # Constitution Day
        if self.state == 'PR':
            self[date(year, 7, 25)] = "Constitution Day"
            if self.observed and date(year, 7, 25).weekday() == 6:
                self[date(year, 7, 26)] = "Constitution Day (Observed)"

        # Victory Day
        if self.state == 'RI' and year >= 1948:
            self[date(year, 8, 1) + rd(weekday=MO(+2))] = "Victory Day"

        # Statehood Day (Hawaii)
        if self.state == 'HI' and year >= 1959:
            self[date(year, 8, 1) + rd(weekday=FR(+3))] = "Statehood Day"

        # Bennington Battle Day
        if self.state == 'VT' and year >= 1778:
            name = "Bennington Battle Day"
            self[date(year, 8, 16)] = name
            if self.observed and date(year, 8, 16).weekday() == 5:
                self[date(year, 8, 15)] = name + " (Observed)"
            elif self.observed and date(year, 8, 16).weekday() == 6:
                self[date(year, 8, 17)] = name + " (Observed)"

        # Lyndon Baines Johnson Day
        if self.state == 'TX' and year >= 1973:
            self[date(year, 8, 27)] = "Lyndon Baines Johnson Day"

        # Labor Day
        if year >= 1894:
            self[date(year, 9, 1) + rd(weekday=MO)] = "Labor Day"

        # Columbus Day
        if self.state not in ('AK', 'DE', 'FL', 'HI', 'NV'):
            if self.state == 'SD':
                name = "Native American Day"
            elif self.state == 'VI':
                name = "Columbus Day and Puerto Rico Friendship Day"
            else:
                name = "Columbus Day"
            if year >= 1970:
                self[date(year, 10, 1) + rd(weekday=MO(+2))] = name
            elif year >= 1937:
                self[date(year, 10, 12)] = name

        # Alaska Day
        if self.state == 'AK' and year >= 1867:
            self[date(year, 10, 18)] = "Alaska Day"
            if self.observed and date(year, 10, 18).weekday() == 5:
                self[date(year, 10, 18) + rd(days=-1)] = name + " (Observed)"
            elif self.observed and date(year, 10, 18).weekday() == 6:
                self[date(year, 10, 18) + rd(days=+1)] = name + " (Observed)"

        # Nevada Day
        if self.state == 'NV' and year >= 1933:
            dt = date(year, 10, 31)
            if year >= 2000:
                dt += rd(weekday=FR(-1))
            self[dt] = "Nevada Day"
            if self.observed and dt.weekday() == 5:
                self[dt + rd(days=-1)] = "Nevada Day (Observed)"
            elif self.observed and dt.weekday() == 6:
                self[dt + rd(days=+1)] = "Nevada Day (Observed)"

        # Liberty Day
        if self.state == 'VI':
            self[date(year, 11, 1)] = "Liberty Day"

        # Election Day
        if (self.state in ('DE', 'HI', 'IL', 'IN', 'LA',
                           'MT', 'NH', 'NJ', 'NY', 'WV') and
                year >= 2008 and year % 2 == 0) \
                or (self.state in ('IN', 'NY') and year >= 2015):
            dt = date(year, 11, 1) + rd(weekday=MO)
            self[dt + rd(days=+1)] = "Election Day"

        # All Souls' Day
        if self.state == 'GU':
            self[date(year, 11, 2)] = "All Souls' Day"

        # Veterans Day
        if year > 1953:
            name = "Veterans Day"
        else:
            name = "Armistice Day"
        if 1978 > year > 1970:
            self[date(year, 10, 1) + rd(weekday=MO(+4))] = name
        elif year >= 1938:
            self[date(year, 11, 11)] = name
            if self.observed and date(year, 11, 11).weekday() == 5:
                self[date(year, 11, 11) + rd(days=-1)] = name + " (Observed)"
            elif self.observed and date(year, 11, 11).weekday() == 6:
                self[date(year, 11, 11) + rd(days=+1)] = name + " (Observed)"

        # Discovery Day
        if self.state == 'PR':
            self[date(year, 11, 19)] = "Discovery Day"
            if self.observed and date(year, 11, 19).weekday() == 6:
                self[date(year, 11, 20)] = "Discovery Day (Observed)"

        # Thanksgiving
        if year > 1870:
            self[date(year, 11, 1) + rd(weekday=TH(+4))] = "Thanksgiving"

        # Day After Thanksgiving
        # Friday After Thanksgiving
        # Lincoln's Birthday
        # American Indian Heritage Day
        # Family Day
        # New Mexico Presidents' Day
        if (self.state in ('DE', 'FL', 'NH', 'NC', 'OK', 'TX', 'WV') and
                year >= 1975) \
                or (self.state == 'IN' and year >= 2010) \
                or (self.state == 'MD' and year >= 2008) \
                or self.state in ('NV', 'NM'):
            if self.state in ('DE', 'NH', 'NC', 'OK', 'WV'):
                name = "Day After Thanksgiving"
            elif self.state in ('FL', 'TX'):
                name = "Friday After Thanksgiving"
            elif self.state == 'IN':
                name = "Lincoln's Birthday"
            elif self.state == 'MD' and year >= 2008:
                name = "American Indian Heritage Day"
            elif self.state == 'NV':
                name = "Family Day"
            elif self.state == 'NM':
                name = "Presidents' Day"
            dt = date(year, 11, 1) + rd(weekday=TH(+4))
            self[dt + rd(days=+1)] = name

        # Robert E. Lee's Birthday
        if self.state == 'GA' and year >= 1986:
            if year >= 2016:
                name = "State Holiday"
            else:
                name = "Robert E. Lee's Birthday"
            self[date(year, 11, 29) + rd(weekday=FR(-1))] = name

        # Lady of Camarin Day
        if self.state == 'GU':
            self[date(year, 12, 8)] = "Lady of Camarin Day"

        # Christmas Eve
        if self.state == 'AS' or \
                (self.state in ('KS', 'MI', 'NC') and year >= 2013) or \
                (self.state == 'TX' and year >= 1981) or \
                (self.state == 'WI' and year >= 2012):
            name = "Christmas Eve"
            self[date(year, 12, 24)] = name
            name = name + " (Observed)"
            # If on Friday, observed on Thursday
            if self.observed and date(year, 12, 24).weekday() == 4:
                self[date(year, 12, 24) + rd(days=-1)] = name
            # If on Saturday or Sunday, observed on Friday
            elif self.observed and date(year, 12, 24).weekday() in (5, 6):
                self[date(year, 12, 24) + rd(weekday=FR(-1))] = name

        # Christmas Day
        if year > 1870:
            name = "Christmas Day"
            self[date(year, 12, 25)] = "Christmas Day"
            if self.observed and date(year, 12, 25).weekday() == 5:
                self[date(year, 12, 25) + rd(days=-1)] = name + " (Observed)"
            elif self.observed and date(year, 12, 25).weekday() == 6:
                self[date(year, 12, 25) + rd(days=+1)] = name + " (Observed)"

        # Day After Christmas
        if self.state == 'NC' and year >= 2013:
            name = "Day After Christmas"
            self[date(year, 12, 26)] = name
            name = name + " (Observed)"
            # If on Saturday or Sunday, observed on Monday
            if self.observed and date(year, 12, 26).weekday() in (5, 6):
                self[date(year, 12, 26) + rd(weekday=MO)] = name
            # If on Monday, observed on Tuesday
            elif self.observed and date(year, 12, 26).weekday() == 0:
                self[date(year, 12, 26) + rd(days=+1)] = name
        elif self.state == 'TX' and year >= 1981:
            self[date(year, 12, 26)] = "Day After Christmas"
        elif self.state == 'VI':
            self[date(year, 12, 26)] = "Christmas Second Day"

        # New Year's Eve
        if (self.state in ('KY', 'MI') and year >= 2013) or \
                (self.state == 'WI' and year >= 2012):
            name = "New Year's Eve"
            self[date(year, 12, 31)] = name
            if self.observed and date(year, 12, 31).weekday() == 5:
                self[date(year, 12, 30)] = name + " (Observed)"


class US(UnitedStates):
    pass


class NewZealand(HolidayBase):
    PROVINCES = ['NTL', 'AUK', 'TKI', 'HKB', 'WGN', 'MBH', 'NSN', 'CAN',
                 'STC', 'WTL', 'OTA', 'STL', 'CIT']

    def __init__(self, **kwargs):
        self.country = 'NZ'
        HolidayBase.__init__(self, **kwargs)

    def _populate(self, year):
        # Bank Holidays Act 1873
        # The Employment of Females Act 1873
        # Factories Act 1894
        # Industrial Conciliation and Arbitration Act 1894
        # Labour Day Act 1899
        # Anzac Day Act 1920, 1949, 1956
        # New Zealand Day Act 1973
        # Waitangi Day Act 1960, 1976
        # Sovereign's Birthday Observance Act 1937, 1952
        # Holidays Act 1981, 2003
        if year < 1894:
            return

        # New Year's Day
        name = "New Year's Day"
        jan1 = date(year, 1, 1)
        self[jan1] = name
        if self.observed and jan1.weekday() in WEEKEND:
            self[date(year, 1, 3)] = name + " (Observed)"

        name = "Day after New Year's Day"
        jan2 = date(year, 1, 2)
        self[jan2] = name
        if self.observed and jan2.weekday() in WEEKEND:
            self[date(year, 1, 4)] = name + " (Observed)"

        # Waitangi Day
        if year > 1973:
            name = "New Zealand Day"
            if year > 1976:
                name = "Waitangi Day"
            feb6 = date(year, 2, 6)
            self[feb6] = name
            if self.observed and year >= 2014 and feb6.weekday() in WEEKEND:
                self[feb6 + rd(weekday=MO)] = name + " (Observed)"

        # Easter
        self[easter(year) + rd(weekday=FR(-1))] = "Good Friday"
        self[easter(year) + rd(weekday=MO)] = "Easter Monday"

        # Anzac Day
        if year > 1920:
            name = "Anzac Day"
            apr25 = date(year, 4, 25)
            self[apr25] = name
            if self.observed and year >= 2014 and apr25.weekday() in WEEKEND:
                self[apr25 + rd(weekday=MO)] = name + " (Observed)"

        # Sovereign's Birthday
        if year >= 1952:
            name = "Queen's Birthday"
        elif year > 1901:
            name = "King's Birthday"
        if year == 1952:
            self[date(year, 6, 2)] = name  # Elizabeth II
        elif year > 1937:
            self[date(year, 6, 1) + rd(weekday=MO(+1))] = name  # EII & GVI
        elif year == 1937:
            self[date(year, 6, 9)] = name   # George VI
        elif year == 1936:
            self[date(year, 6, 23)] = name  # Edward VIII
        elif year > 1911:
            self[date(year, 6, 3)] = name   # George V
        elif year > 1901:
            # http://paperspast.natlib.govt.nz/cgi-bin/paperspast?a=d&d=NZH19091110.2.67
            self[date(year, 11, 9)] = name  # Edward VII

        # Labour Day
        name = "Labour Day"
        if year >= 1910:
            self[date(year, 10, 1) + rd(weekday=MO(+4))] = name
        elif year > 1899:
            self[date(year, 10, 1) + rd(weekday=WE(+2))] = name

        # Christmas Day
        name = "Christmas Day"
        dec25 = date(year, 12, 25)
        self[dec25] = name
        if self.observed and dec25.weekday() in WEEKEND:
            self[date(year, 12, 27)] = name + " (Observed)"

        # Boxing Day
        name = "Boxing Day"
        dec26 = date(year, 12, 26)
        self[dec26] = name
        if self.observed and dec26.weekday() in WEEKEND:
            self[date(year, 12, 28)] = name + " (Observed)"

        # Province Anniversary Day
        if self.prov in ('NTL', 'Northland', 'AUK', 'Auckland'):
            if 1963 < year <= 1973 and self.prov in ('NTL', 'Northland'):
                name = "Waitangi Day"
                dt = date(year, 2, 6)
            else:
                name = "Auckland Anniversary Day"
                dt = date(year, 1, 29)
            if dt.weekday() in (TUESDAY, WEDNESDAY, THURSDAY):
                self[dt + rd(weekday=MO(-1))] = name
            else:
                self[dt + rd(weekday=MO)] = name

        elif self.prov in ('TKI', 'Taranaki', 'New Plymouth'):
            name = "Taranaki Anniversary Day"
            self[date(year, 3, 1) + rd(weekday=MO(+2))] = name

        elif self.prov in ('HKB', "Hawke's Bay"):
            name = "Hawke's Bay Anniversary Day"
            labour_day = date(year, 10, 1) + rd(weekday=MO(+4))
            self[labour_day + rd(weekday=FR(-1))] = name

        elif self.prov in ('WGN', 'Wellington'):
            name = "Wellington Anniversary Day"
            jan22 = date(year, 1, 22)
            if jan22.weekday() in (TUESDAY, WEDNESDAY, THURSDAY):
                self[jan22 + rd(weekday=MO(-1))] = name
            else:
                self[jan22 + rd(weekday=MO)] = name

        elif self.prov in ('MBH', 'Marlborough'):
            name = "Marlborough Anniversary Day"
            labour_day = date(year, 10, 1) + rd(weekday=MO(+4))
            self[labour_day + rd(weeks=1)] = name

        elif self.prov in ('NSN', 'Nelson'):
            name = "Nelson Anniversary Day"
            feb1 = date(year, 2, 1)
            if feb1.weekday() in (TUESDAY, WEDNESDAY, THURSDAY):
                self[feb1 + rd(weekday=MO(-1))] = name
            else:
                self[feb1 + rd(weekday=MO)] = name

        elif self.prov in ('CAN', 'Canterbury'):
            name = "Canterbury Anniversary Day"
            showday = date(year, 11, 1) + rd(weekday=TU) + rd(weekday=FR(+2))
            self[showday] = name

        elif self.prov in ('STC', 'South Canterbury'):
            name = "South Canterbury Anniversary Day"
            dominion_day = date(year, 9, 1) + rd(weekday=MO(4))
            self[dominion_day] = name

        elif self.prov in ('WTL', 'Westland'):
            name = "Westland Anniversary Day"
            dec1 = date(year, 12, 1)
            # Observance varies?!?!
            if year == 2005:     # special case?!?!
                self[date(year, 12, 5)] = name
            elif dec1.weekday() in (TUESDAY, WEDNESDAY, THURSDAY):
                self[dec1 + rd(weekday=MO(-1))] = name
            else:
                self[dec1 + rd(weekday=MO)] = name

        elif self.prov in ('OTA', 'Otago'):
            name = "Otago Anniversary Day"
            mar23 = date(year, 3, 23)
            # there is no easily determined single day of local observance?!?!
            if mar23.weekday() in (TUESDAY, WEDNESDAY, THURSDAY):
                dt = mar23 + rd(weekday=MO(-1))
            else:
                dt = mar23 + rd(weekday=MO)
            if dt == easter(year) + rd(weekday=MO):    # Avoid Easter Monday
                dt += rd(days=1)
            self[dt] = name

        elif self.prov in ('STL', 'Southland'):
            name = "Southland Anniversary Day"
            jan17 = date(year, 1, 17)
            if year > 2011:
                self[easter(year) + rd(weekday=TU)] = name
            else:
                if jan17.weekday() in (TUESDAY, WEDNESDAY, THURSDAY):
                    self[jan17 + rd(weekday=MO(-1))] = name
                else:
                    self[jan17 + rd(weekday=MO)] = name

        elif self.prov in ('CIT', 'Chatham Islands'):
            name = "Chatham Islands Anniversary Day"
            nov30 = date(year, 11, 30)
            if nov30.weekday() in (TUESDAY, WEDNESDAY, THURSDAY):
                self[nov30 + rd(weekday=MO(-1))] = name
            else:
                self[nov30 + rd(weekday=MO)] = name


class NZ(NewZealand):
    pass


class Australia(HolidayBase):
    PROVINCES = ['ACT', 'NSW', 'NT', 'QLD', 'SA', 'TAS', 'VIC', 'WA']

    def __init__(self, **kwargs):
        self.country = 'AU'
        self.prov = kwargs.pop('prov', kwargs.pop('state', 'ACT'))
        HolidayBase.__init__(self, **kwargs)

    def _populate(self, year):
        # ACT:  Holidays Act 1958
        # NSW:  Public Holidays Act 2010
        # NT:   Public Holidays Act 2013
        # QLD:  Holidays Act 1983
        # SA:   Holidays Act 1910
        # TAS:  Statutory Holidays Act 2000
        # VIC:  Public Holidays Act 1993
        # WA:   Public and Bank Holidays Act 1972

        # TODO do more research on history of Aus holidays

        # New Year's Day
        name = "New Year's Day"
        jan1 = date(year, 1, 1)
        self[jan1] = name
        if self.observed and jan1.weekday() in WEEKEND:
            self[jan1 + rd(weekday=MO)] = name + " (Observed)"

        # Australia Day
        jan26 = date(year, 1, 26)
        if year >= 1935:
            if self.prov == 'NSW' and year < 1946:
                name = "Anniversary Day"
            else:
                name = "Australia Day"
            self[jan26] = name
            if self.observed and year >= 1946 and jan26.weekday() in WEEKEND:
                self[jan26 + rd(weekday=MO)] = name + " (Observed)"
        elif year >= 1888 and self.prov != 'SA':
            name = "Anniversary Day"
            self[jan26] = name

        # Adelaide Cup
        if self.prov == 'SA':
            name = "Adelaide Cup"
            if year >= 2006:
                # subject to proclamation ?!?!
                self[date(year, 3, 1) + rd(weekday=MO(+2))] = name
            else:
                self[date(year, 3, 1) + rd(weekday=MO(+3))] = name

        # Canberra Day
        if self.prov == 'ACT':
            name = "Canberra Day"
            self[date(year, 3, 1) + rd(weekday=MO(+1))] = name

        # Easter
        self[easter(year) + rd(weekday=FR(-1))] = "Good Friday"
        if self.prov in ('ACT', 'NSW', 'NT', 'QLD', 'SA', 'VIC'):
            self[easter(year) + rd(weekday=SA(-1))] = "Easter Saturday"
        if self.prov == 'NSW':
            self[easter(year)] = "Easter Sunday"
        self[easter(year) + rd(weekday=MO)] = "Easter Monday"

        # Anzac Day
        if year > 1920:
            name = "Anzac Day"
            apr25 = date(year, 4, 25)
            self[apr25] = name
            if self.observed:
                if apr25.weekday() == SATURDAY and self.prov in ('WA', 'NT'):
                    self[apr25 + rd(weekday=MO)] = name + " (Observed)"
                elif (apr25.weekday() == SUNDAY and
                      self.prov in ('ACT', 'QLD', 'SA', 'WA', 'NT')):
                    self[apr25 + rd(weekday=MO)] = name + " (Observed)"

        # Western Australia Day
        if self.prov == 'WA' and year > 1832:
            if year >= 2015:
                name = "Western Australia Day"
            else:
                name = "Foundation Day"
            self[date(year, 6, 1) + rd(weekday=MO(+1))] = name

        # Sovereign's Birthday
        if year >= 1952:
            name = "Queen's Birthday"
        elif year > 1901:
            name = "King's Birthday"
        if year >= 1936:
            name = "Queen's Birthday"
            if self.prov == 'QLD':
                if year == 2012:
                    self[date(year, 10, 1)] = name
                    self[date(year, 6, 11)] = "Queen's Diamond Jubilee"
                else:
                    dt = date(year, 6, 1) + rd(weekday=MO(+2))
                    self[dt] = name
            elif self.prov == 'WA':
                # by proclamation ?!?!
                self[date(year, 10, 1) + rd(weekday=MO(-1))] = name
            else:
                dt = date(year, 6, 1) + rd(weekday=MO(+2))
                self[dt] = name
        elif year > 1911:
            self[date(year, 6, 3)] = name   # George V
        elif year > 1901:
            self[date(year, 11, 9)] = name  # Edward VII

        # Picnic Day
        if self.prov == 'NT':
            name = "Picnic Day"
            self[date(year, 8, 1) + rd(weekday=MO)] = name

        # Labour Day
        name = "Labour Day"
        if self.prov in ('NSW', 'ACT', 'SA'):
            self[date(year, 10, 1) + rd(weekday=MO)] = name
        elif self.prov == 'WA':
            self[date(year, 3, 1) + rd(weekday=MO)] = name
        elif self.prov == 'VIC':
            self[date(year, 3, 1) + rd(weekday=MO(+2))] = name
        elif self.prov == 'QLD':
            if 2013 <= year <= 2015:
                self[date(year, 10, 1) + rd(weekday=MO)] = name
            else:
                self[date(year, 5, 1) + rd(weekday=MO)] = name
        elif self.prov == 'NT':
            name = "May Day"
            self[date(year, 5, 1) + rd(weekday=MO)] = name
        elif self.prov == 'TAS':
            name = "Eight Hours Day"
            self[date(year, 3, 1) + rd(weekday=MO(+2))] = name

        # Family & Community Day
        if self.prov == 'ACT':
            name = "Family & Community Day"
            if 2007 <= year <= 2009:
                self[date(year, 11, 1) + rd(weekday=TU)] = name
            elif year == 2010:
                # first Monday of the September/October school holidays
                # moved to the second Monday if this falls on Labour day
                # TODO need a formula for the ACT school holidays then
                # http://www.cmd.act.gov.au/communication/holidays
                self[date(year, 9, 26)] = name
            elif year == 2011:
                self[date(year, 10, 10)] = name
            elif year == 2012:
                self[date(year, 10, 8)] = name
            elif year == 2013:
                self[date(year, 9, 30)] = name
            elif year == 2014:
                self[date(year, 9, 29)] = name
            elif year == 2015:
                self[date(year, 9, 28)] = name
            elif year == 2016:
                self[date(year, 9, 26)] = name
            elif 2017 <= year <= 2020:
                labour_day = date(year, 10, 1) + rd(weekday=MO)
                if year == 2017:
                    dt = date(year, 9, 23) + rd(weekday=MO)
                elif year == 2018:
                    dt = date(year, 9, 29) + rd(weekday=MO)
                elif year == 2019:
                    dt = date(year, 9, 28) + rd(weekday=MO)
                elif year == 2020:
                    dt = date(year, 9, 26) + rd(weekday=MO)
                if dt == labour_day:
                    dt += rd(weekday=MO(+1))
                self[date(year, 9, 26)] = name

        # Melbourne Cup
        if self.prov == 'VIC':
            name = "Melbourne Cup"
            self[date(year, 11, 1) + rd(weekday=TU)] = name

        # Christmas Day
        name = "Christmas Day"
        dec25 = date(year, 12, 25)
        self[dec25] = name
        if self.observed and dec25.weekday() in WEEKEND:
            self[date(year, 12, 27)] = name + " (Observed)"

        # Boxing Day
        if self.prov == 'SA':
            name = "Proclamation Day"
        else:
            name = "Boxing Day"
        dec26 = date(year, 12, 26)
        self[dec26] = name
        if self.observed and dec26.weekday() in WEEKEND:
            self[date(year, 12, 28)] = name + " (Observed)"


class AU(Australia):
    pass


class Germany(HolidayBase):
    """Official holidays for Germany in it's current form.

    This class doesn't return any holidays before 1990-10-03.

    Before that date the current Germany was separated into the "German
    Democratic Republic" and the "Federal Republic of Germany" which both had
    somewhat different holidays. Since this class is called "Germany" it
    doesn't really make sense to include the days from the two former
    countries.

    Note that Germany doesn't have rules for holidays that happen on a
    Sunday. Those holidays are still holiday days but there is no additional
    day to make up for the "lost" day.

    Also note that German holidays are partly declared by each province there
    are some weired edge cases:

        - "Mariä Himmelfahrt" is only a holiday in Bavaria (BY) if your
          municipality is mothly catholic which in term depends on census data.
          Since we don't have this data but most municipalities in Bavaria
          *are* mostly catholic, we count that as holiday for whole Bavaria.
        - There is an "Augsburger Friedensfest" which only exists in the town
          Augsburg. This is excluded for Bavaria.
        - "Gründonnerstag" (Thursday before easter) is not a holiday but pupil
           don't have to go to school (but only in Baden Württemberg) which is
           solved by adjusting school holidays to include this day. It is
           excluded from our list.
        - "Fronleichnam" is a holiday in certain, explicitly defined
          municipalities in Saxony (SN) and Thuringia (TH). We exclude it from
          both provinces.
    """

    PROVINCES = ['BW', 'BY', 'BE', 'BB', 'HB', 'HH', 'HE', 'MV', 'NI', 'NW',
                 'RP', 'SL', 'SN', 'ST', 'SH', 'TH']

    def __init__(self, **kwargs):
        self.country = 'DE'
        self.prov = kwargs.pop('prov', 'SH')
        HolidayBase.__init__(self, **kwargs)

    def _populate(self, year):
        if year <= 1989:
            return

        if year > 1990:

            self[date(year, 1, 1)] = 'Neujahr'

            if self.prov in ('BW', 'BY', 'ST'):
                self[date(year, 1, 6)] = 'Heilige Drei Könige'

            self[easter(year) - rd(days=2)] = 'Karfreitag'

            if self.prov == 'BB':
                # will always be a Sunday and we have no "observed" rule so
                # this is pretty pointless but it's nonetheless an official
                # holiday by law
                self[easter(year)] = 'Ostern'

            self[easter(year) + rd(days=1)] = 'Ostermontag'

            self[date(year, 5, 1)] = 'Maifeiertag'

            self[easter(year) + rd(days=39)] = 'Christi Himmelfahrt'

            if self.prov == 'BB':
                # will always be a Sunday and we have no "observed" rule so
                # this is pretty pointless but it's nonetheless an official
                # holiday by law
                self[easter(year) + rd(days=49)] = 'Pfingsten'

            self[easter(year) + rd(days=50)] = 'Pfingstmontag'

            if self.prov in ('BW', 'BY', 'HE', 'NW', 'RP', 'SL'):
                self[easter(year) + rd(days=60)] = 'Fronleichnam'

            if self.prov in ('BY', 'SL'):
                self[date(year, 8, 15)] = 'Mariä Himmelfahrt'

            self[date(year, 10, 3)] = 'Tag der Deutschen Einheit'

        if self.prov in ('BB', 'MV', 'SN', 'ST', 'TH'):
            self[date(year, 10, 31)] = 'Reformationstag'

        if self.prov in ('BW', 'BY', 'NW', 'RP', 'SL'):
            self[date(year, 11, 1)] = 'Allerheiligen'

        if self.prov == 'SN':
            # can be calculated as "last wednesday before year-11-23" which is
            # why we need to go back two wednesdays if year-11-23 happens to be
            # a wednesday
            base_data = date(year, 11, 23)
            weekday_delta = WE(-2) if base_data.weekday() == 2 else WE(-1)
            self[base_data + rd(weekday=weekday_delta)] = 'Buß- und Bettag'

        self[date(year, 12, 25)] = 'Erster Weihnachtstag'
        self[date(year, 12, 26)] = 'Zweiter Weihnachtstag'


class DE(Germany):
    pass


class Austria(HolidayBase):
    PROVINCES = ['B', 'K', 'N', 'O', 'S', 'ST', 'T', 'V', 'W']

    def __init__(self, **kwargs):
        self.country = 'AT'
        self.prov = kwargs.pop('prov', kwargs.pop('state', 'W'))
        HolidayBase.__init__(self, **kwargs)

    def _populate(self, year):
        # public holidays
        self[date(year, 1, 1)] = "Neujahr"
        self[date(year, 1, 6)] = "Heilige Drei Könige"
        self[easter(year) + rd(weekday=MO)] = "Ostermontag"
        self[date(year, 5, 1)] = "Staatsfeiertag"
        self[easter(year) + rd(days=39)] = "Christi Himmelfahrt"
        self[easter(year) + rd(days=50)] = "Pfingstmontag"
        self[easter(year) + rd(days=60)] = "Fronleichnam"
        self[date(year, 8, 15)] = "Maria Himmelfahrt"
        if 1919 <= year <= 1934:
            self[date(year, 11, 12)] = "Nationalfeiertag"
        if year >= 1967:
            self[date(year, 10, 26)] = "Nationalfeiertag"
        self[date(year, 11, 1)] = "Allerheiligen"
        self[date(year, 12, 8)] = "Maria Empfängnis"
        self[date(year, 12, 25)] = "Christtag"
        self[date(year, 12, 26)] = "Stefanitag"


class AT(Austria):
    pass


class Denmark(HolidayBase):
    # https://en.wikipedia.org/wiki/Public_holidays_in_Denmark

    def __init__(self, **kwargs):
        self.country = 'DK'
        HolidayBase.__init__(self, **kwargs)

    def _populate(self, year):
        # Public holidays
        self[date(year, 1, 1)] = "Nytårsdag"
        self[easter(year) + rd(weekday=TH(-1))] = "Skærtorsdag"
        self[easter(year) + rd(weekday=FR(-1))] = "Langfredag"
        self[easter(year)] = "Påskedag"
        self[easter(year) + rd(weekday=MO)] = "Anden påskedag"
        self[easter(year) + rd(weekday=FR(+4))] = "Store bededag"
        self[easter(year) + rd(days=39)] = "Kristi himmelfartsdag"
        self[easter(year) + rd(days=49)] = "Pinsedag"
        self[easter(year) + rd(days=50)] = "Anden pinsedag"
        self[date(year, 12, 25)] = "Juledag"
        self[date(year, 12, 26)] = "Anden juledag"


class DK(Denmark):
    pass


class UnitedKingdom(HolidayBase):
    # https://en.wikipedia.org/wiki/Public_holidays_in_the_United_Kingdom

    def __init__(self, **kwargs):
        self.country = 'UK'
        HolidayBase.__init__(self, **kwargs)

    def _populate(self, year):

        # New Year's Day
        if year >= 1974:
            name = "New Year's Day"
            self[date(year, 1, 1)] = name
            if self.observed and date(year, 1, 1).weekday() == 6:
                self[date(year, 1, 1) + rd(days=+1)] = name + " (Observed)"
            elif self.observed and date(year, 1, 1).weekday() == 5:
                self[date(year, 1, 1) + rd(days=+2)] = name + " (Observed)"

        # New Year Holiday
        if self.country in ('UK', 'Scotland'):
            name = "New Year Holiday"
            if self.country == 'UK':
                name += " [Scotland]"
            self[date(year, 1, 2)] = name
            if self.observed and date(year, 1, 2).weekday() in (5, 6):
                self[date(year, 1, 2) + rd(days=+2)] = name + " (Observed)"
            elif self.observed and date(year, 1, 2).weekday() == 0:
                self[date(year, 1, 2) + rd(days=+1)] = name + " (Observed)"

        # St. Patrick's Day
        if self.country in ('UK', 'Northern Ireland', 'Ireland'):
            name = "St. Patrick's Day"
            if self.country == 'UK':
                name += " [Northern Ireland]"
            self[date(year, 3, 17)] = name
            if self.observed and date(year, 3, 17).weekday() in (5, 6):
                self[date(year, 3, 17) + rd(weekday=MO)] = name + " (Observed)"

        # Good Friday
        if self.country != 'Ireland':
            self[easter(year) + rd(weekday=FR(-1))] = "Good Friday"

        # Easter Monday
        if self.country != 'Scotland':
            name = "Easter Monday"
            if self.country == 'UK':
                name += " [England, Wales, Northern Ireland]"
            self[easter(year) + rd(weekday=MO)] = name

        # May Day bank holiday (first Monday in May)
        if year >= 1978:
            name = "May Day"
            if year == 1995:
                dt = date(year, 5, 8)
            else:
                dt = date(year, 5, 1)
            if dt.weekday() == 0:
                self[dt] = name
            elif dt.weekday() == 1:
                self[dt + rd(days=+6)] = name
            elif dt.weekday() == 2:
                self[dt + rd(days=+5)] = name
            elif dt.weekday() == 3:
                self[dt + rd(days=+4)] = name
            elif dt.weekday() == 4:
                self[dt + rd(days=+3)] = name
            elif dt.weekday() == 5:
                self[dt + rd(days=+2)] = name
            elif dt.weekday() == 6:
                self[dt + rd(days=+1)] = name

        # Spring bank holiday (last Monday in May)
        if self.country != 'Ireland':
            name = "Spring Bank Holiday"
            if year == 2012:
                self[date(year, 6, 4)] = name
            elif year >= 1971:
                self[date(year, 5, 31) + rd(weekday=MO(-1))] = name

        # June bank holiday (first Monday in June)
        if self.country == 'Ireland':
            self[date(year, 6, 1) + rd(weekday=MO)] = "June Bank Holiday"

        # TT bank holiday (first Friday in June)
        if self.country == 'Isle of Man':
            self[date(year, 6, 1) + rd(weekday=FR)] = "TT Bank Holiday"

        # Tynwald Day
        if self.country == 'Isle of Man':
            self[date(year, 7, 5)] = "Tynwald Day"

        # Battle of the Boyne
        if self.country in ('UK', 'Northern Ireland'):
            name = "Battle of the Boyne"
            if self.country == 'UK':
                name += " [Northern Ireland]"
            self[date(year, 7, 12)] = name

        # Summer bank holiday (first Monday in August)
        if self.country in ('UK', 'Scotland', 'Ireland'):
            name = "Summer Bank Holiday"
            if self.country == 'UK':
                name += " [Scotland]"
            self[date(year, 8, 1) + rd(weekday=MO)] = name

        # Late Summer bank holiday (last Monday in August)
        if self.country not in ('Scotland', 'Ireland') and year >= 1971:
            name = "Late Summer Bank Holiday"
            if self.country == 'UK':
                name += " [England, Wales, Northern Ireland]"
            self[date(year, 8, 31) + rd(weekday=MO(-1))] = name

        # October Bank Holiday (last Monday in October)
        if self.country == 'Ireland':
            name = "October Bank Holiday"
            self[date(year, 8, 31) + rd(weekday=MO(-1))] = name

        # St. Andrew's Day
        if self.country in ('UK', 'Scotland'):
            name = "St. Andrew's Day"
            if self.country == 'UK':
                name += " [Scotland]"
            self[date(year, 11, 30)] = name

        # Christmas Day
        name = "Christmas Day"
        self[date(year, 12, 25)] = name
        if self.observed and date(year, 12, 25).weekday() == 5:
            self[date(year, 12, 27)] = name + " (Observed)"
        elif self.observed and date(year, 12, 25).weekday() == 6:
            self[date(year, 12, 27)] = name + " (Observed)"

        # Boxing Day
        name = "Boxing Day"
        self[date(year, 12, 26)] = name
        if self.observed and date(year, 12, 26).weekday() == 5:
            self[date(year, 12, 28)] = name + " (Observed)"
        elif self.observed and date(year, 12, 26).weekday() == 6:
            self[date(year, 12, 28)] = name + " (Observed)"

        # Special holidays
        if self.country != 'Ireland':
            if year == 1977:
                self[date(year, 6, 7)] = "Silver Jubilee of Elizabeth II"
            elif year == 1981:
                self[date(year, 7, 29)] = "Wedding of Charles and Diana"
            elif year == 1999:
                self[date(year, 12, 31)] = "Millennium Celebrations"
            elif year == 2002:
                self[date(year, 6, 3)] = "Golden Jubilee of Elizabeth II"
            elif year == 2011:
                self[date(year, 4, 29)] = "Wedding of William and Catherine"
            elif year == 2012:
                self[date(year, 6, 5)] = "Diamond Jubilee of Elizabeth II"


class UK(UnitedKingdom):
    pass


class England(UnitedKingdom):

    def __init__(self, **kwargs):
        self.country = 'England'
        HolidayBase.__init__(self, **kwargs)


class Wales(UnitedKingdom):

    def __init__(self, **kwargs):
        self.country = 'Wales'
        HolidayBase.__init__(self, **kwargs)


class Scotland(UnitedKingdom):

    def __init__(self, **kwargs):
        self.country = 'Scotland'
        HolidayBase.__init__(self, **kwargs)


class IsleOfMan(UnitedKingdom):

    def __init__(self, **kwargs):
        self.country = 'Isle of Man'
        HolidayBase.__init__(self, **kwargs)


class NorthernIreland(UnitedKingdom):

    def __init__(self, **kwargs):
        self.country = 'Northern Ireland'
        HolidayBase.__init__(self, **kwargs)


class Ireland(UnitedKingdom):

    def __init__(self, **kwargs):
        self.country = 'Ireland'
        HolidayBase.__init__(self, **kwargs)


class Spain(HolidayBase):
    PROVINCES = ['AND', 'ARG', 'AST', 'CAN', 'CAM', 'CAL', 'CAT', 'CVA',
                 'EXT', 'GAL', 'IBA', 'ICA', 'MAD', 'MUR', 'NAV', 'PVA', 'RIO']

    def __init__(self, **kwargs):
        self.country = 'ES'
        self.prov = kwargs.pop('prov', kwargs.pop('state', ''))
        HolidayBase.__init__(self, **kwargs)

    def _populate(self, year):
        self[date(year, 1, 1)] = "Año nuevo"
        self[date(year, 1, 6)] = "Epifanía del Senyor"
        if self.prov and self.prov in ['CVA', 'MUR', 'MAD', 'NAV', 'PVA']:
            self[date(year, 3, 19)] = "San José"
        if self.prov and self.prov != 'CAT':
            self[easter(year) + rd(weeks=-1, weekday=TH)] = "Jueves Santo"
        self[easter(year) + rd(weeks=-1, weekday=FR)] = "Viernes Santo"
        if self.prov and self.prov in ['CAT', 'PVA', 'NAV', 'CVA', 'IBA']:
            self[easter(year) + rd(weekday=MO)] = "Lunes de Pascua"
        self[date(year, 5, 1)] = "Día del Trabajador"
        if self.prov and self.prov in ['CAT', 'GAL']:
            self[date(year, 6, 24)] = "San Juan"
        self[date(year, 8, 15)] = "Assunción de la Virgen"
        self[date(year, 11, 1)] = "Todos los Santos"
        self[date(year, 12, 6)] = "Día de la constitución Española"
        self[date(year, 12, 8)] = "La Inmaculada Concepción"
        self[date(year, 12, 25)] = "Navidad"
        if self.prov and self.prov in ['CAT', 'IBA']:
            self[date(year, 12, 26)] = "San Esteban"
        # Provinces festive day
        if self.prov:
            if self.prov == 'AND':
                self[date(year, 2, 28)] = "Día de Andalucia"
            elif self.prov == 'ARG':
                self[date(year, 4, 23)] = "Día de San Jorge"
            elif self.prov == 'AST':
                self[date(year, 3, 8)] = "Día de Asturias"
            elif self.prov == 'CAN':
                self[date(year, 2, 28)] = "Día de la Montaña"
            elif self.prov == 'CAM':
                self[date(year, 2, 28)] = "Día de Castilla - La Mancha"
            elif self.prov == 'CAL':
                self[date(year, 4, 23)] = "Día de Castilla y Leon"
            elif self.prov == 'CAT':
                self[date(year, 9, 11)] = "Día Nacional de Catalunya"
            elif self.prov == 'CVA':
                self[date(year, 10, 9)] = "Día de la Comunidad Valenciana"
            elif self.prov == 'EXT':
                self[date(year, 9, 8)] = "Día de Extremadura"
            elif self.prov == 'GAL':
                self[date(year, 7, 25)] = "Día Nacional de Galicia"
            elif self.prov == 'IBA':
                self[date(year, 3, 1)] = "Día de las Islas Baleares"
            elif self.prov == 'ICA':
                self[date(year, 5, 30)] = "Día de Canarias"
            elif self.prov == 'MAD':
                self[date(year, 5, 2)] = "Día de Comunidad De Madrid"
            elif self.prov == 'MUR':
                self[date(year, 6, 9)] = "Día de la Región de Murcia"
            elif self.prov == 'NAV':
                self[date(year, 9, 27)] = "Día de Navarra"
            elif self.prov == 'PVA':
                self[date(year, 10, 25)] = "Día del Páis Vasco"
            elif self.prov == 'RIO':
                self[date(year, 6, 9)] = "Día de La Rioja"


class ES(Spain):
    pass


class EuropeanCentralBank(HolidayBase):
    # https://en.wikipedia.org/wiki/TARGET2
    # http://www.ecb.europa.eu/press/pr/date/2000/html/pr001214_4.en.html

    def __init__(self, **kwargs):
        self.country = 'EU'
        HolidayBase.__init__(self, **kwargs)

    def _populate(self, year):
        self[date(year, 1, 1)] = "New Year's Day"
        e = easter(year)
        self[e - rd(days=2)] = "Good Friday"
        self[e + rd(days=1)] = "Easter Monday"
        self[date(year, 5, 1)] = "1 May (Labour Day)"
        self[date(year, 12, 25)] = "Christmas Day"
        self[date(year, 12, 26)] = "26 December"


class ECB(EuropeanCentralBank):
    pass


class TAR(EuropeanCentralBank):
    pass


class Czech(HolidayBase):
    # https://en.wikipedia.org/wiki/Public_holidays_in_the_Czech_Republic

    def __init__(self, **kwargs):
        self.country = 'CZ'
        HolidayBase.__init__(self, **kwargs)

    def _populate(self, year):
        self[date(year, 1, 1)] = "Den obnovy samostatného českého státu" \
            if year >= 2000 else \
            "Nový rok"

        e = easter(year)
        if year <= 1951 or year >= 2016:
            self[e - rd(days=2)] = "Velký pátek"
        self[e + rd(days=1)] = "Velikonoční pondělí"

        if year >= 1951:
            self[date(year, 5, 1)] = "Svátek práce"
        if year >= 1992:
            self[date(year, 5, 8)] = "Den vítězství"
        elif year >= 1947:
            self[date(year, 5, 9)] = "Den vítězství nad hitlerovským fašismem"
        if year >= 1951:
            self[date(year, 7, 5)] = "Den slovanských věrozvěstů " \
                "Cyrila a Metoděje"
            self[date(year, 7, 6)] = "Den upálení mistra Jana Husa"
        if year >= 2000:
            self[date(year, 9, 28)] = "Den české státnosti"
        if year >= 1951:
            self[date(year, 10, 28)] = "Den vzniku samostatného " \
                "československého státu"
        if year >= 1990:
            self[date(year, 11, 17)] = "Den boje za svobodu a demokracii"

        if year >= 1990:
            self[date(year, 12, 24)] = "Štědrý den"
        if year >= 1951:
            self[date(year, 12, 25)] = "1. svátek vánoční"
            self[date(year, 12, 26)] = "2. svátek vánoční"


class CZ(Czech):
    pass


class Polish(HolidayBase):
    # https://pl.wikipedia.org/wiki/Dni_wolne_od_pracy_w_Polsce

    def __init__(self, **kwargs):
        self.country = 'PL'
        HolidayBase.__init__(self, **kwargs)

    def _populate(self, year):
        self[date(year, 1, 1)] = 'Nowy Rok'
        if year >= 2011:
            self[date(year, 1, 6)] = 'Święto Trzech Króli'

        e = easter(year)
        self[e] = 'Niedziela Wielkanocna'
        self[e + rd(days=1)] = 'Poniedziałek Wielkanocny'

        if year >= 1950:
            self[date(year, 5, 1)] = 'Święto Państwowe'
        if year >= 1919:
            self[date(year, 5, 3)] = 'Święto Narodowe Trzeciego Maja'

        self[e + rd(days=49)] = 'Zielone Świątki'
        self[e + rd(days=60)] = 'Dzień Bożego Ciała'

        self[date(year, 8, 15)] = 'Wniebowzięcie Najświętszej Marii Panny'

        self[date(year, 11, 1)] = 'Uroczystość Wszystkich świętych'
        if (1937 <= year <= 1945) or year >= 1989:
            self[date(year, 11, 11)] = 'Narodowe Święto Niepodległości'

        self[date(year, 12, 25)] = 'Boże Narodzenie (pierwszy dzień)'
        self[date(year, 12, 26)] = 'Boże Narodzenie (drugi dzień)'


class PL(Polish):
    pass


class Portugal(HolidayBase):
    # https://en.wikipedia.org/wiki/Public_holidays_in_Portugal

    def __init__(self, **kwargs):
        self.country = 'PT'
        HolidayBase.__init__(self, **kwargs)

    def _populate(self, year):
        self[date(year, 1, 1)] = "Ano Novo"

        e = easter(year)

        # carnival is no longer a holyday, but some companies let workers off.
        # @todo recollect the years in which it was a public holyday
        # self[e - rd(days=47)] = "Carnaval"
        self[e - rd(days=2)] = "Sexta-feira Santa"
        self[e] = "Páscoa"

        # Revoked holidays in 2013–2015
        if year < 2013 or year > 2015:
            self[e + rd(days=60)] = "Corpo de Deus"
            self[date(year, 10,  5)] = "Implantação da República"
            self[date(year, 11,  1)] = "Dia de Todos os Santos"
            self[date(year, 12,  1)] = "Restauração da Independência"

        self[date(year,  4, 25)] = "Dia da Liberdade"
        self[date(year,  5,  1)] = "Dia do Trabalhador"
        self[date(year,  6, 10)] = "Dia de Portugal"
        self[date(year,  8, 15)] = "Assunção de Nossa Senhora"
        self[date(year, 12,  8)] = "Imaculada Conceição"
        self[date(year, 12, 25)] = "Christmas Day"


class PT(Portugal):
    pass


class PortugalExt(Portugal):
    """
    Adds extended days that most people have as a bonus from their companies:
    - Carnival
    - the day before and after xmas
    - the day before the new year
    - Lisbon's city holyday
    """
    def _populate(self, year):
        super(PortugalExt, self)._populate(year)

        e = easter(year)
        self[e - rd(days=47)] = "Carnaval"
        self[date(year, 12, 24)] = "Vespera de Natal"
        self[date(year, 12, 26)] = "26 de Dezembro"
        self[date(year, 12, 31)] = "Vespera de Ano novo"
        self[date(year,  6, 13)] = "Dia de Santo António"

        # TODO add bridging days
        # - get holydays that occur on twesday  and add monday (-1 day)
        # - get holydays that occur on thursday and add friday (+1 day)


class PTE(PortugalExt):
    pass


class Netherlands(HolidayBase):
    SUNDAY = 6

    def __init__(self, **kwargs):
        # http://www.iamsterdam.com/en/visiting/plan-your-trip/practical-info/public-holidays
        self.country = "NL"
        HolidayBase.__init__(self, **kwargs)

    def _populate(self, year):
        # New years
        self[date(year, 1, 1)] = "Nieuwjaarsdag"

        easter_date = easter(year)

        # Easter
        self[easter_date] = "Eerste paasdag"

        # Second easter day
        self[easter_date + rd(days=1)] = "Tweede paasdag"

        # Ascension day
        self[easter_date + rd(days=39)] = "Hemelvaart"

        # Pentecost
        self[easter_date + rd(days=49)] = "Eerste Pinksterdag"

        # Pentecost monday
        self[easter_date + rd(days=50)] = "Tweede Pinksterdag"

        # First christmas
        self[date(year, 12, 25)] = "Eerste Kerstdag"

        # Second christmas
        self[date(year, 12, 26)] = "Tweede Kerstdag"

        # Liberation day
        if year >= 1947 and year <= 2000:
            self[date(year, 5, 5)] = "Bevrijdingsdag"

        # Kingsday
        if year >= 2014:
            kings_day = date(year, 4, 27)
            if kings_day.weekday() == self.SUNDAY:
                kings_day = kings_day - rd(days=1)

            self[kings_day] = "Koningsdag"

        # Queen's day
        if year >= 1891 and year <= 2013:
            queens_day = date(year, 4, 30)
            if year <= 1948:
                queens_day = date(year, 8, 31)

            if queens_day.weekday() == self.SUNDAY:
                if year < 1980:
                    queens_day = queens_day + rd(days=1)
                else:
                    queens_day = queens_day - rd(days=1)

            self[queens_day] = "Koninginnedag"


class NL(Netherlands):
    pass


class Norway(HolidayBase):
    """
    Norwegian holidays.
    Note that holidays falling on a sunday is "lost",
    it will not be moved to another day to make up for the collision.

    In Norway, ALL sundays are considered a holiday (https://snl.no/helligdag).
    Initialize this class with include_sundays=False
    to not include sundays as a holiday.

    Primary sources:
    https://lovdata.no/dokument/NL/lov/1947-04-26-1
    https://no.wikipedia.org/wiki/Helligdager_i_Norge
    https://www.timeanddate.no/merkedag/norge/
    """
    def __init__(self, include_sundays=True, **kwargs):
        """

        :param include_sundays: Whether to consider sundays as a holiday
        (which they are in Norway)
        :param kwargs:
        """
        self.country = "NO"
        self.include_sundays = include_sundays
        HolidayBase.__init__(self, **kwargs)

    def _populate(self, year):
        # Add all the sundays of the year before adding the "real" holidays
        if self.include_sundays:
            first_day_of_year = date(year, 1, 1)
            first_sunday_of_year = first_day_of_year\
                + rd(days=SUNDAY - first_day_of_year.weekday())
            cur_date = first_sunday_of_year

            while cur_date < date(year+1, 1, 1):
                assert cur_date.weekday() == SUNDAY

                self[cur_date] = "Søndag"
                cur_date += rd(days=7)

        # ========= Static holidays =========
        self[date(year, 1, 1)] = "Første nyttårsdag"

        # Source: https://lovdata.no/dokument/NL/lov/1947-04-26-1
        if year >= 1947:
            self[date(year, 5,  1)] = "Arbeidernes dag"
            self[date(year, 5, 17)] = "Grunnlovsdag"

        # According to https://no.wikipedia.org/wiki/F%C3%B8rste_juledag,
        # these dates are only valid from year > 1700
        # Wikipedia has no source for the statement, so leaving this be for now
        self[date(year, 12, 25)] = "Første juledag"
        self[date(year, 12, 26)] = "Andre juledag"

        # ========= Moving holidays =========
        # NOTE: These are probably subject to the same > 1700
        # restriction as the above dates. The only source I could find for how
        # long Easter has been celebrated in Norway was
        # https://www.hf.uio.no/ikos/tjenester/kunnskap/samlinger/norsk-folkeminnesamling/livs-og-arshoytider/paske.html
        # which says
        # "(...) has been celebrated for over 1000 years (...)" (in Norway)
        e = easter(year)
        maundy_thursday = e - rd(days=3)
        good_friday = e - rd(days=2)
        resurrection_sunday = e
        easter_monday = e + rd(days=1)
        ascension_thursday = e + rd(days=39)
        pentecost = e + rd(days=49)
        pentecost_day_two = e + rd(days=50)

        assert maundy_thursday.weekday() == THURSDAY
        assert good_friday.weekday() == FRIDAY
        assert resurrection_sunday.weekday() == SUNDAY
        assert easter_monday.weekday() == MONDAY
        assert ascension_thursday.weekday() == THURSDAY
        assert pentecost.weekday() == SUNDAY
        assert pentecost_day_two.weekday() == MONDAY

        self[maundy_thursday] = "Skjærtorsdag"
        self[good_friday] = "Langfredag"
        self[resurrection_sunday] = "Første påskedag"
        self[easter_monday] = "Andre påskedag"
        self[ascension_thursday] = "Kristi himmelfartsdag"
        self[pentecost] = "Første pinsedag"
        self[pentecost_day_two] = "Andre pinsedag"


class NO(Norway):
    pass


<<<<<<< HEAD
class Italy(HolidayBase):
    PROVINCES = ['MI', 'RM']

    def __init__(self, **kwargs):
        self.country = 'IT'
        self.prov = kwargs.pop('prov', kwargs.pop('state', ''))
        HolidayBase.__init__(self, **kwargs)

    def _populate(self, year):
        self[date(year, 1, 1)] = "Capodanno"
        self[date(year, 1, 6)] = "Epifania del Signore"
        self[easter(year)] = "Pasqua di Resurrezione"
        self[easter(year) + rd(weekday=MO)] = "Lunedì dell'Angelo"
        if year >= 1946:
            self[date(year, 4, 25)] = "Festa della Liberazione"
        self[date(year, 5, 1)] = "Festa dei Lavoratori"
        if year >= 1948:
            self[date(year, 6, 2)] = "Festa della Repubblica"
        self[date(year, 8, 15)] = "Assunzione della Vergine"
        self[date(year, 11, 1)] = "Tutti i Santi"
        self[date(year, 12, 8)] = "Immacolata Concezione"
        self[date(year, 12, 25)] = "Natale"
        self[date(year, 12, 26)] = "Santo Stefano"
        # Provinces festive day
        # TODO: add all provinces' saints
        if self.prov:
            if self.prov == 'MI':
                self[date(year, 12, 7)] = "Sant'Ambrogio"
            if self.prov == 'RM':
                self[date(year, 6, 29)] = "Santi Pietro e Paolo"


class IT(Italy):
    pass


class Sweden(HolidayBase):
    """
    Swedish holidays.
    Note that holidays falling on a sunday are "lost",
    it will not be moved to another day to make up for the collision.

    In Sweden, ALL sundays are considered a holiday
    (https://sv.wikipedia.org/wiki/Helgdagar_i_Sverige).
    Initialize this class with include_sundays=False
    to not include sundays as a holiday.

    Primary sources:
    https://sv.wikipedia.org/wiki/Helgdagar_i_Sverige
    """
    def __init__(self, include_sundays=True, **kwargs):
        """

        :param include_sundays: Whether to consider sundays as a holiday
        (which they are in Sweden)
        :param kwargs:
        """
        self.country = "SE"
        self.include_sundays = include_sundays
        HolidayBase.__init__(self, **kwargs)

    def _populate(self, year):
        # Add all the sundays of the year before adding the "real" holidays
        if self.include_sundays:
            first_day_of_year = date(year, 1, 1)
            first_sunday_of_year = first_day_of_year\
                + rd(days=SUNDAY - first_day_of_year.weekday())
            cur_date = first_sunday_of_year

            while cur_date < date(year+1, 1, 1):
                assert cur_date.weekday() == SUNDAY

                self[cur_date] = "Söndag"
                cur_date += rd(days=7)

        # ========= Static holidays =========
        self[date(year, 1, 1)] = "Nyårsdagen"

        self[date(year, 1, 6)] = "Trettondedag jul"

        # Source: https://sv.wikipedia.org/wiki/F%C3%B6rsta_maj
        if year >= 1890:
            self[date(year, 5,  1)] = "Första maj"

        # Source: https://sv.wikipedia.org/wiki/Sveriges_nationaldag
        if year >= 2005:
            self[date(year, 6, 6)] = "Sveriges nationaldag"

        self[date(year, 12, 24)] = "Julafton"
        self[date(year, 12, 25)] = "Juldagen"
        self[date(year, 12, 26)] = "Annandag jul"
        self[date(year, 12, 31)] = "Nyårsafton"

        # ========= Moving holidays =========
        e = easter(year)
        maundy_thursday = e - rd(days=3)
        good_friday = e - rd(days=2)
        easter_saturday = e - rd(days=1)
        resurrection_sunday = e
        easter_monday = e + rd(days=1)
        ascension_thursday = e + rd(days=39)
        pentecost = e + rd(days=49)
        pentecost_day_two = e + rd(days=50)

        assert maundy_thursday.weekday() == THURSDAY
        assert good_friday.weekday() == FRIDAY
        assert easter_saturday.weekday() == SATURDAY
        assert resurrection_sunday.weekday() == SUNDAY
        assert easter_monday.weekday() == MONDAY
        assert ascension_thursday.weekday() == THURSDAY
        assert pentecost.weekday() == SUNDAY
        assert pentecost_day_two.weekday() == MONDAY

        self[good_friday] = "Långfredagen"
        self[easter_saturday] = "Påskafton"
        self[resurrection_sunday] = "Påskdagen"
        self[easter_monday] = "Annandag påsk"
        self[ascension_thursday] = "Kristi himmelsfärdsdag"
        self[pentecost] = "Pingstafton"
        self[pentecost_day_two] = "Pingstdagen"

        # Midsummer evening. Friday between June 19th and June 25th
        self[date(year, 6, 19) + rd(weekday=FR)] = "Midsommarafton"

        # Midsummer day. Saturday between June 20th and June 26th
        self[date(year, 6, 20) + rd(weekday=SA)] = "Midsommardagen"

        # All saints evening. Friday between October 30th and November 5th
        self[date(year, 10, 30) + rd(weekday=FR)] = "Allhelgonaafton"

        # All saints day. Friday between October 31th and November 6th
        self[date(year, 10, 31) + rd(weekday=SA)] = "Alla helgons dag"


class SE(Sweden):
    pass


class Japan(HolidayBase):
    # https://en.wikipedia.org/wiki/Public_holidays_in_Japan

    def __init__(self, **kwargs):
        self.country = 'JP'
        HolidayBase.__init__(self, **kwargs)

    def _populate(self, year):
        if year < 1949 or year > 2050:
            raise NotImplementedError

        # New Year's Day
        self[date(year, 1, 1)] = "元日"

        # Coming of Age Day
        if year <= 1999:
            self[date(year, 1, 15)] = "成人の日"
        else:
            self[date(year, 1, 1) + rd(weekday=MO(+2))] = "成人の日"

        # Foundation Day
        self[date(year, 2, 11)] = "建国記念の日"

        # Vernal Equinox Day
        self[self._vernal_equinox_day(year)] = "春分の日"

        # The former Emperor's Birthday, Greenery Day or Showa Day
        if year <= 1988:
            self[date(year, 4, 29)] = "天皇誕生日"
        elif year <= 2006:
            self[date(year, 4, 29)] = "みどりの日"
        else:
            self[date(year, 4, 29)] = "昭和の日"

        # Constitution Memorial Day
        self[date(year, 5, 3)] = "憲法記念日"

        # Greenery Day
        if year >= 2007:
            self[date(year, 5, 4)] = "みどりの日"

        # Children's Day
        self[date(year, 5, 5)] = "こどもの日"

        # Marine Day
        if year >= 1996 and year <= 2002:
            self[date(year, 7, 20)] = "海の日"
        elif year >= 2003:
            self[date(year, 7, 1) + rd(weekday=MO(+3))] = "海の日"

        # Mountain Day
        if year >= 2016:
            self[date(year, 8, 11)] = "山の日"

        # Respect for the Aged Day
        if year >= 1966 and year <= 2002:
            self[date(year, 9, 15)] = "敬老の日"
        elif year >= 2003:
            self[date(year, 9, 1) + rd(weekday=MO(+3))] = "敬老の日"

        # Autumnal Equinox Day
        self[self._autumnal_equinox_day(year)] = "秋分の日"

        # Health and Sports Day
        if year >= 1966 and year <= 1999:
            self[date(year, 10, 10)] = "体育の日"
        elif year >= 2000:
            self[date(year, 10, 1) + rd(weekday=MO(+2))] = "体育の日"

        # Culture Day
        self[date(year, 11, 3)] = "文化の日"

        # Labour Thanksgiving Day
        self[date(year, 11, 23)] = "勤労感謝の日"

        # The Emperor's Birthday
        if year >= 1989:
            self[date(year, 12, 23)] = "天皇誕生日"

        # A weekday between national holidays becomes a holiday too (国民の休日)
        self._add_national_holidays(year)

        # Substitute holidays
        self._add_substitute_holidays(year)

    def _vernal_equinox_day(self, year):
        day = 20
        if year % 4 == 0:
            if year <= 1956:
                day = 21
            elif year >= 2092:
                day = 19
        elif year % 4 == 1:
            if year <= 1989:
                day = 21
        elif year % 4 == 2:
            if year <= 2022:
                day = 21
        elif year % 4 == 3:
            if year <= 2055:
                day = 21
        return date(year, 3, day)

    def _autumnal_equinox_day(self, year):
        day = 22
        if year % 4 == 0:
            if year <= 2008:
                day = 23
        elif year % 4 == 1:
            if year <= 2041:
                day = 23
        elif year % 4 == 2:
            if year <= 2074:
                day = 23
        elif year % 4 == 3:
            if year <= 1979:
                day = 24
            else:
                day = 23
        return date(year, 9, day)

    def _add_national_holidays(self, year):
        if year in (1993, 1999, 2004, 1988, 1994, 2005, 1989, 1995, 2000, 2006,
                    1990, 2001, 1991, 1996, 2002):
            self[date(year, 5, 4)] = "国民の休日"

        if year in (2032, 2049, 2060, 2077, 2088, 2094):
            self[date(year, 9, 21)] = "国民の休日"

        if year in (2009, 2015, 2026, 2037, 2043, 2054, 2065, 2071, 2099):
            self[date(year, 9, 22)] = "国民の休日"

    def _add_substitute_holidays(self, year):
        table = (
            (1, 2, (1978, 1984, 1989, 1995, 2006, 2012, 2017, 2023, 2034, 2040,
                    2045)),
            (1, 16, (1978, 1984, 1989, 1995)),
            (2, 12, (1979, 1990, 1996, 2001, 2007, 2018, 2024, 2029, 2035,
                     2046)),
            (3, 21, (1988, 2005, 2016, 2033, 2044, 2050)),
            (3, 22, (1982, 1999, 2010, 2027)),
            (4, 30, (1973, 1979, 1984, 1990, 2001, 2007, 2012, 2018, 2029,
                     2035, 2040, 2046)),
            (5, 4, (1981, 1987, 1992, 1998)),
            (5, 6, (1985, 1991, 1996, 2002, 2013, 2019, 2024, 2030, 2041, 2047,
                    2008, 2014, 2025, 2031, 2036, 2042, 2009, 2015, 2020, 2026,
                    2037, 2043, 2048)),
            (7, 21, (1997,)),
            (8, 12, (2019, 2024, 2030, 2041, 2047)),
            (9, 16, (1974, 1985, 1991, 1996, 2002)),
            (9, 23, (2024,)),
            (9, 24, (1973, 1984, 1990, 2001, 2007, 2018, 2029, 2035, 2046)),
            (10, 11, (1976, 1982, 1993, 1999)),
            (11, 4, (1974, 1985, 1991, 1996, 2002, 2013, 2019, 2024, 2030,
                     2041, 2047)),
            (11, 24, (1975, 1980, 1986, 1997, 2003, 2008, 2014, 2025, 2031,
                      2036, 2042)),
            (12, 24, (1990, 2001, 2007, 2012, 2018)),
        )
        for holiday in table:
            month = holiday[0]
            day = holiday[1]
            years = holiday[2]
            if year in years:
                self[date(year, month, day)] = "振替休日"


class JP(Japan):
=======
class France(HolidayBase):
    """Official French holidays.

    Some provinces have specific holidays, only those are included in the
    PROVINCES, because these provinces have different administrative status,
    which makes it difficult to enumerate.

    For religious holidays usually happening on Sundays (Easter, Pentecost),
    only the following Monday is considered a holiday.

    Primary sources:
        https://fr.wikipedia.org/wiki/Fêtes_et_jours_fériés_en_France
        https://www.service-public.fr/particuliers/vosdroits/F2405
    """

    PROVINCES = ['Métropole', 'Alsace-Moselle', 'Guadeloupe', 'Guyane',
                 'Martinique', 'Mayotte', 'Nouvelle-Calédonie', 'La Réunion',
                 'Polynésie Française', 'Saint-Barthélémy', 'Saint-Martin',
                 'Wallis-et-Futuna']

    def __init__(self, **kwargs):
        self.country = 'FR'
        self.prov = kwargs.pop('prov', 'Métropole')
        HolidayBase.__init__(self, **kwargs)

    def _populate(self, year):
        # Civil holidays
        if year > 1810:
            self[date(year, 1, 1)] = "Jour de l'an"

        if year > 1919:
            name = 'Fête du Travail'
            if year <= 1948:
                name += ' et de la Concorde sociale'
            self[date(year, 5, 1)] = name

        if (year >= 1953 and year <= 1959) or year > 1981:
            self[date(year, 5, 8)] = 'Armistice 1945'

        if year >= 1880:
            self[date(year, 7, 14)] = 'Fête nationale'

        if year >= 1918:
            self[date(year, 11, 11)] = 'Armistice 1918'

        # Religious holidays
        if self.prov in ['Alsace-Moselle', 'Guadeloupe', 'Guyane',
                         'Martinique', 'Polynésie Française']:
            self[easter(year) - rd(days=2)] = 'Vendredi saint'

        if self.prov == 'Alsace-Moselle':
            self[date(year, 12, 26)] = 'Deuxième jour de Noël'

        if year >= 1886:
            self[easter(year) + rd(days=1)] = 'Lundi de Pâques'
            self[easter(year) + rd(days=50)] = 'Lundi de Pentecôte'

        if year >= 1802:
            self[easter(year) + rd(days=39)] = 'Ascension'
            self[date(year, 8, 15)] = 'Assomption'
            self[date(year, 11, 1)] = 'Toussaint'

            name = 'Noël'
            if self.prov == 'Alsace-Moselle':
                name = 'Premier jour de ' + name
            self[date(year, 12, 25)] = name

        # Non-metropolitan holidays (starting dates missing)
        if self.prov == 'Mayotte':
            self[date(year, 4, 27)] = "Abolition de l'esclavage"

        if self.prov == 'Wallis-et-Futuna':
            self[date(year, 4, 28)] = 'Saint Pierre Chanel'

        if self.prov == 'Martinique':
            self[date(year, 5, 22)] = "Abolition de l'esclavage"

        if self.prov in ['Guadeloupe', 'Saint-Martin']:
            self[date(year, 5, 27)] = "Abolition de l'esclavage"

        if self.prov == 'Guyane':
            self[date(year, 6, 10)] = "Abolition de l'esclavage"

        if self.prov == 'Polynésie Française':
            self[date(year, 6, 29)] = "Fête de l'autonomie"

        if self.prov in ['Guadeloupe', 'Martinique']:
            self[date(year, 7, 21)] = 'Fête Victor Schoelcher'

        if self.prov == 'Wallis-et-Futuna':
            self[date(year, 7, 29)] = 'Fête du Territoire'

        if self.prov == 'Nouvelle-Calédonie':
            self[date(year, 9, 24)] = 'Fête de la Citoyenneté'

        if self.prov == 'Saint-Barthélémy':
            self[date(year, 10, 9)] = "Abolition de l'esclavage"

        if self.prov == 'La Réunion' and year >= 1981:
            self[date(year, 12, 20)] = "Abolition de l'esclavage"


# FR already exists (Friday), we don't want to mess it up
class FRA(France):
>>>>>>> 5913ddd2
    pass<|MERGE_RESOLUTION|>--- conflicted
+++ resolved
@@ -2265,7 +2265,6 @@
     pass
 
 
-<<<<<<< HEAD
 class Italy(HolidayBase):
     PROVINCES = ['MI', 'RM']
 
@@ -2572,7 +2571,9 @@
 
 
 class JP(Japan):
-=======
+    pass
+
+
 class France(HolidayBase):
     """Official French holidays.
 
@@ -2677,5 +2678,4 @@
 
 # FR already exists (Friday), we don't want to mess it up
 class FRA(France):
->>>>>>> 5913ddd2
     pass