--- conflicted
+++ resolved
@@ -824,13 +824,8 @@
             self[date(year, 4, 22)] = "Arbor Day"
 
         # Primary Election Day
-<<<<<<< HEAD
         if self.state == 'IN' and \
                 ((year >= 2006 and year % 2 == 0) or year >= 2015):
-=======
-        if self.state == 'IN' and ((year >= 2006 and year % 2 == 0) or
-                                   year >= 2015):
->>>>>>> 94761570
             dt = date(year, 5, 1) + rd(weekday=MO)
             self[dt + rd(days=+1)] = "Primary Election Day"
 
@@ -970,14 +965,8 @@
             self[date(year, 11, 1)] = "Liberty Day"
 
         # Election Day
-<<<<<<< HEAD
         if (self.state in ('DE', 'HI', 'IL', 'IN', 'LA',
                            'MT', 'NH', 'NJ', 'NY', 'WV') and
-=======
-        if (self.state in
-                ('DE', 'HI', 'IL', 'IN', 'LA',
-                    'MT', 'NH', 'NJ', 'NY', 'WV') and
->>>>>>> 94761570
                 year >= 2008 and year % 2 == 0) \
                 or (self.state in ('IN', 'NY') and year >= 2015):
             dt = date(year, 11, 1) + rd(weekday=MO)
@@ -1018,11 +1007,7 @@
         # Family Day
         # New Mexico Presidents' Day
         if (self.state in ('DE', 'FL', 'NH', 'NC', 'OK', 'TX', 'WV') and
-<<<<<<< HEAD
                 year >= 1975) \
-=======
-            year >= 1975) \
->>>>>>> 94761570
                 or (self.state == 'IN' and year >= 2010) \
                 or (self.state == 'MD' and year >= 2008) \
                 or self.state in ('NV', 'NM'):
