# -*- coding: utf-8 -*-

#  python-holidays
#  ---------------
#  A fast, efficient Python library for generating country, province and state
#  specific sets of holidays on the fly. It aims to make determining whether a
#  specific date is a holiday as fast and flexible as possible.
#
#  Authors: dr-prodigy <maurizio.montel@gmail.com> (c) 2017-2022
#           ryanss <ryanssdev@icloud.com> (c) 2014-2017
#  Website: https://github.com/dr-prodigy/python-holidays
#  License: MIT (see LICENSE file)
from datetime import timedelta, datetime, date
from typing import Any, Iterable, List, Optional, TYPE_CHECKING, Tuple, Union

from dateutil.parser import parse

if TYPE_CHECKING:
    from holidays.utils import country_holidays  # required by docstring


class HolidayBase(dict):
    """
<<<<<<< HEAD
    The base class for a new dictionary containing the public holidays.
=======
    A dict-like object containing the holidays for a specific country (and
    province or state if so initiated); inherits the dict class (so behaves
    similarly to a dict). Dates without a key in the Holiday object are not
    holidays.

    The key of the object is the date of the holiday and the value is the name
    of the holiday itself. When passing the date as a key, the date can be
    expressed as one of the following formats:

    * datetime.datetime type;
    * datetime.date types;
    * a float representing a Unix timestamp;
    * or a string of any format (recognized by datetime.parse).

    The key is always returned as a `datetime.date` object.

    To maximize speed, the list of holidays is built as needed on the fly, one
    calendar year at a time. When you instantiate the object, it is empty, but
    the moment a key is accessed it will build that entire year's list of
    holidays. To prepopulate holidays, instantiate the class with the years
    argument:

    us_holidays = holidays.US(years=2020)

>>>>>>> ee405ca8

    It is generally instantiated using the :func:`country_holidays` function.

    The key of the :class:`dict`-like :class:`HolidayBase` object is the
    `date` of the holiday, and the value is the name of the holiday itself.
    Dates where a key is not present are not public holidays (or, if
    **observed** is False, days when a public holiday is observed).

    When passing the `date` as a key, the `date` can be expressed in one of the
    following types:

    * :class:`datetime.date`,
    * :class:`datetime.datetime`,
    * a :class:`str` of any format recognized by :func:`dateutil.parser.parse`,
    * or a :class:`float` or :class:`int` representing a POSIX timestamp.

    The key is always returned as a :class:`datetime.date` object.

    To maximize speed, the list of public holidays is built on the fly as
    needed, one calendar year at a time. When the object is instantiated
    without a **years** parameter, it is empty, but, unless **expand** is set
    to False, as soon as a key is accessed the class will calculate that entire
    year's list of holidays and set the keys with them.

    If you need to list the holidays as opposed to querying individual dates,
    instantiate the class with the **years** parameter.

    Example usage:

    >>> from holidays import country_holidays
    >>> us_holidays = country_holidays('US')
    # For specific prov / state:
    >>> calif_holidays = country_holidays('US', prov=None, state='CA')

    The below will cause 2015 holidays to be calculated on the fly:

    >>> from datetime import date
    >>> assert date(2015, 1, 1) in us_holidays

    This will be faster because 2015 holidays are already calculated:

    >>> assert date(2015, 1, 2) not in us_holidays

    The :class:`HolidayBase` class also recognizes strings of many formats
    and numbers representing a POSIX timestamp:

    >>> assert '2014-01-01' in us_holidays
    >>> assert '1/1/2014' in us_holidays
    >>> assert 1388597445 in us_holidays

    Show the holiday's name:

    >>> us_holidays.get('2014-01-01')
    "New Year's Day"

    Check a range:

    >>> us_holidays['2014-01-01': '2014-01-03']
    [datetime.date(2014, 1, 1)]

    List all 2020 holidays:

    >>> us_holidays = country_holidays('US', years=2020)
    >>> for day in us_holidays.items():
    ...     print(day)
    (datetime.date(2020, 1, 1), "New Year's Day")
    (datetime.date(2020, 1, 20), 'Martin Luther King Jr. Day')
    (datetime.date(2020, 2, 17), "Washington's Birthday")
    (datetime.date(2020, 5, 25), 'Memorial Day')
    (datetime.date(2020, 7, 4), 'Independence Day')
    (datetime.date(2020, 7, 3), 'Independence Day (Observed)')
    (datetime.date(2020, 9, 7), 'Labor Day')
    (datetime.date(2020, 10, 12), 'Columbus Day')
    (datetime.date(2020, 11, 11), 'Veterans Day')
    (datetime.date(2020, 11, 26), 'Thanksgiving')
    (datetime.date(2020, 12, 25), 'Christmas Day')

    Some holidays are only present in parts of a country:

    >>> us_pr_holidays = country_holidays('US', state='PR')
    >>> assert '2018-01-06' not in us_holidays
    >>> assert '2018-01-06' in us_pr_holidays

    Append custom holiday dates by passing one of:

    * a :class:`dict` with date/name key/value pairs (e.g.
      ``{'2010-07-10': 'My birthday!'}``),
    * a list of dates (as a :class:`datetime.date`, :class:`datetime.datetime`,
      :class:`str`, :class:`int`, or :class:`float`); ``'Holiday'`` will be
      used as a description,
    * or a single date item (of one of the types above); ``'Holiday'`` will be
      used as a description:

    >>> custom_holidays = country_holidays('US', years=2015)
    >>> custom_holidays.update({'2015-01-01': "New Year's Day"})
    >>> custom_holidays.update(['2015-07-01', '07/04/2015'])
    >>> custom_holidays.update(date(2015, 12, 25))
    >>> assert date(2015, 1, 1) in custom_holidays
    >>> assert date(2015, 1, 2) not in custom_holidays
    >>> assert '12/25/2015' in custom_holidays

    For more complex logic, like 4th Monday of January, you can inherit the
    :class:`HolidayBase` class and define your own :meth:`_populate` method.
    See documentation for examples.
    """

    country: str
    """The country's ISO 3166-1 alpha-2 code."""

    def __init__(
        self,
        years: Union[int, Iterable[int]] = None,
        expand: bool = True,
        observed: bool = True,
        prov: Optional[str] = None,
        state: Optional[str] = None,
    ) -> None:
        """
<<<<<<< HEAD
        :param years:
            The year(s) to pre-calculate public holidays for at instantiation.

        :param prov:
            The Province (not implemented for all countries; see
            documentation).

        :param state:
            The State (not implemented for all countries; see documentation).

        :param expand:
            Whether the entire year is calculated when one date from that year
            is requested.

        :param observed:
            Whether to include the dates when public holiday are observed
            (e.g. a holiday falling on a Sunday being observed the
            following Monday). This doesn't work for all countries.

        :return:
            A :class:`HolidayBase` object matching the **country**.
=======
        To maximize speed, by default the list of holidays is built as needed
        on the fly, one calendar year at a time. When you instantiate the
        object, it is empty, but the moment you try to read a key it will build
        that year's list of holidays. To prepopulate holiday date, instantiate
        the class with the `years` parameter.

        :param years: The year(s) to pre-calculate holidays for at
           instantiation.
        :param expand: If True (default), the entire year is added when one
           date is requested.
        :param observed: If True (default), include the day when the holiday
           is observed (e.g. a holiday falling on a Sunday being observed the
           following Monday (this doesn't work for all countries).
        :param prov: The Province (see documentation of what is supported; not
           implemented for all countries).
        :param state: The State (see documentation for what is supported; not
           implemented for all countries).
        :return: None.
>>>>>>> ee405ca8
        """
        super().__init__()
        self.observed = observed
        self.expand = expand
        if isinstance(years, int):
            years = [years]
        self.years = set(years) if years is not None else set()
        if not getattr(self, "prov", False):
            self.prov = prov
        self.state = state
        for year in self.years:
            self._populate(year)

    def __setattr__(self, key: str, value: Any) -> None:
        if key == "observed" and len(self) > 0:
            dict.__setattr__(self, key, value)
            if value is True:
                # Add (Observed) dates
                years = list(self.years)
                self.years = set()
                self.clear()
                for year in years:
                    self._populate(year)
            else:
                # Remove (Observed) dates
                for k, v in list(self.items()):
                    if v.find("Observed") >= 0:
                        del self[k]
        else:
            return dict.__setattr__(self, key, value)

    def __keytransform__(self, key: Union[date, datetime, str, float]) -> date:
        """Transforms the date from one of the following types:

        * :class:`datetime.date`,
        * :class:`datetime.datetime`,
        * a :class:`str` of any format recognized by
          :func:`dateutil.parser.parse`,
        * or a :class:`float` or :class:`int` representing a POSIX timestamp

        to :class:`datetime.date`, which is how it's stored by the class."""
        if isinstance(key, datetime):
            out_key = key.date()
        elif isinstance(key, date):
            out_key = key
        elif isinstance(key, int) or isinstance(key, float):
            out_key = datetime.utcfromtimestamp(key).date()
        elif isinstance(key, str):
            try:
                out_key = parse(key).date()
            except (ValueError, OverflowError):
                raise ValueError("Cannot parse date from string '%s'" % key)
        else:
            raise TypeError("Cannot convert type '%s' to date." % type(key))

        if self.expand and out_key.year not in self.years:
            self.years.add(out_key.year)
            self._populate(out_key.year)
        return out_key

    def __contains__(self, key: Union[date, datetime, str, float]) -> bool:
        """Return true if date is in self, false otherwise. Accepts a date in
        the following types:

        * :class:`datetime.date`,
        * :class:`datetime.datetime`,
        * a :class:`str` of any format recognized by
          :func:`dateutil.parser.parse`,
        * or a :class:`float` or :class:`int` representing a POSIX timestamp.
        """
        return dict.__contains__(self, self.__keytransform__(key))

    def __getitem__(
        self,
        key: Union[
            date,
            datetime,
            str,
            float,
            Iterable[Union[date, datetime, str, float]],
        ],
    ) -> Union[str, List[str], List[date], bool]:
        if isinstance(key, slice):
            if not key.start or not key.stop:
                raise ValueError("Both start and stop must be given.")

            start = self.__keytransform__(key.start)
            stop = self.__keytransform__(key.stop)

            if key.step is None:
                step = 1
            elif isinstance(key.step, timedelta):
                step = key.step.days
            elif isinstance(key.step, int):
                step = key.step
            else:
                raise TypeError(
                    "Cannot convert type '%s' to int." % type(key.step)
                )

            if step == 0:
                raise ValueError("Step value must not be zero.")

            date_diff = stop - start
            if date_diff.days < 0 <= step or date_diff.days >= 0 > step:
                step *= -1

            days_in_range = []
            for delta_days in range(0, date_diff.days, step):
                day = start + timedelta(days=delta_days)
                try:
                    self.__getitem__(day)
                    days_in_range.append(day)
                except KeyError:
                    pass
            return days_in_range
        return dict.__getitem__(self, self.__keytransform__(key))

    def __setitem__(
        self, key: Union[date, datetime, str, float], value
    ) -> None:
        if key in self:
            if self.get(key).find(value) < 0 and value.find(self.get(key)) < 0:
                value = "%s, %s" % (value, self.get(key))
            else:
                value = self.get(key)
        return dict.__setitem__(self, self.__keytransform__(key), value)

    def update(self, *args) -> None:
        """Update the object, overwriting existing dates.

        :param:
            Either another dictionary object where keys are dates and values
            are holiday names, or a single date (or a list of dates) for which
            the value will be set to "Holiday".

            Dates can be expressed in one or more of the following types:

            * :class:`datetime.date`,
            * :class:`datetime.datetime`,
            * a :class:`str` of any format recognized by
              :func:`dateutil.parser.parse`,
            * or a :class:`float` or :class:`int` representing a POSIX
              timestamp.
        """
        args_list = list(args)
        for arg in args_list:
            if isinstance(arg, dict):
                for key, value in list(arg.items()):
                    self[key] = value
            elif isinstance(arg, list):
                for item in arg:
                    self[item] = "Holiday"
            else:
                self[arg] = "Holiday"

    def append(self, *args) -> None:
        """Alias for :meth:`update` to mimic list type."""
        return self.update(*args)

    def get(
        self,
        key: Union[date, datetime, str, float],
        default: Optional[Any] = None,
    ) -> str:
        """Return the holiday name for a date if date is a holiday, else
        default. If default is not given, it defaults to None, so that this
        method never raises a KeyError. If more than one holiday is present,
        they are separated by a comma.

        :param key:
            The date expressed in one of the following types:

            * :class:`datetime.date`,
            * :class:`datetime.datetime`,
            * a :class:`str` of any format recognized by
              :func:`dateutil.parser.parse`,
            * or a :class:`float` or :class:`int` representing a POSIX
              timestamp.

        :param default:
            The default value to return if no value is found.
        """
        return dict.get(self, self.__keytransform__(key), default)

    def get_list(self, key: Union[date, datetime, str, float]) -> List[str]:
        """Return a list of all holiday names for a date if date is a holiday,
        else empty string.

        :param key:
            The date expressed in one of the following types:

            * :class:`datetime.date`,
            * :class:`datetime.datetime`,
            * a :class:`str` of any format recognized by
              :func:`dateutil.parser.parse`,
            * or a :class:`float` or :class:`int` representing a POSIX
              timestamp.
        """
        return [h for h in self.get(key, "").split(", ") if h]

    def get_named(self, name: str) -> List[date]:
        """Return a list of all holiday dates matching the provided holiday
        name. The match will be made case insensitively and partial matches
        will be included.

        :param name:
            The holiday's name to try to match.

        :return:
            A list of all holiday dates matching the provided holiday name.
        """
        original_expand = self.expand
        self.expand = False
        matches = [
            key for key in self if name.lower() in str(self[key]).lower()
        ]
        self.expand = original_expand
        return matches

    def pop(
        self,
        key: Union[date, datetime, str, float],
        default: Optional[Any] = None,
    ) -> Union[str, List[str], List[date], bool]:
        """If date is a holiday, remove it and return its date, else return
        default.

        :param key:
            The date expressed in one of the following types:

            * :class:`datetime.date`,
            * :class:`datetime.datetime`,
            * a :class:`str` of any format recognized by
              :func:`dateutil.parser.parse`,
            * or a :class:`float` or :class:`int` representing a POSIX
              timestamp.

        :param default:
            The default value to return if no match is found.

        :return:
            The date removed.

        :raise:
            KeyError if date is not a holiday and default is not given.
        """
        if default is None:
            return dict.pop(self, self.__keytransform__(key))
        return dict.pop(self, self.__keytransform__(key), default)

    def pop_named(self, name: str) -> List[date]:
        """Remove (no longer treat at as holiday) all dates matching the
        provided holiday name. The match will be made case insensitively and
        partial matches will be removed.

        :param name:
            The holiday's name to try to match.

        :param default:
            The default value to return if no match is found.

        :return:
            A list of dates removed.

        :raise:
            KeyError if date is not a holiday and default is not given.
        """
        to_pop = self.get_named(name)
        if not to_pop:
            raise KeyError(name)
        for key in to_pop:
            self.pop(key)
        return to_pop

    def __eq__(self, other: object) -> bool:
        return dict.__eq__(self, other) and self.__dict__ == other.__dict__

    def __ne__(self, other: dict) -> bool:
        return dict.__ne__(self, other) or self.__dict__ != other.__dict__

    def __add__(
        self, other: Union[int, "HolidayBase", "HolidaySum"]
    ) -> "HolidaySum":
        """Add another dictionary of public holidays creating a
        :class:`HolidaySum` object.

        :param other:
            The dictionary of public holiday to be added.

        :return:
            A :class:`HolidaySum` object unless the other object cannot be
            added, then :class:`self`.
        """
        if isinstance(other, int) and other == 0:
            # Required to sum() list of holidays
            # sum([h1, h2]) is equivalent to (0 + h1 + h2)
            return self  # TODO understand why this is necessary (typing issue)
        elif not isinstance(other, (HolidayBase, HolidaySum)):
            raise TypeError(
                "Holiday objects can only be added with other Holiday objects"
            )
        return HolidaySum(self, other)

    def __radd__(self, other: Any) -> "HolidaySum":
        return self.__add__(other)

    def __pos__(self):
        """Enables type checking for the unary operator + (e.g. a + b instead of
        a.__add__(b))."""
        pass

    def _populate(self, year: int) -> None:
        """meta: public"""
        pass

    def __reduce__(self) -> Union[str, Tuple[Any, ...]]:
        return super(HolidayBase, self).__reduce__()

    def __repr__(self):
        if len(self) == 0:
<<<<<<< HEAD
            _repr = f"holidays.Holidays({self.country!r}"
=======
            _repr = f"holidays.CountryHoliday({self.country!r}"
>>>>>>> ee405ca8
            if self.prov:
                _repr += f", prov={self.prov!r}"
            if self.state:
                _repr += f", state={self.state!r}"
            _repr += ")"
            return _repr
        return super(HolidayBase, self).__repr__()

    def __str__(self):
        if len(self) == 0:
            return str(self.__dict__)
        return super(HolidayBase, self).__str__()


class HolidaySum(HolidayBase):
    """
    Returns a :class:`dict`-like object resulting from the addition of two or
    more individual dictionaries of public holidays. The original dictionaries
    are available as a :class:`list` in the attribute :attr:`holidays,` and
    :attr:`country`, :attr:`prov` and :attr:`state` attributes are added
    together and could become :class:`list` s. Holiday names, when different,
    are merged. All years are calculated (expanded) for all operands.
    """

    country: Union[str, List[str]]
    """Countries included in the addition."""
    prov: Optional[Union[str, List[str]]]
    """Provinces included in the addition."""
    state: Optional[Union[str, List[str]]]
    """States included in the addition."""
    holidays: List[HolidayBase]
    """The original HolidayBase objects included in the addition."""

    def __init__(
        self,
        h1: Union[HolidayBase, "HolidaySum"],
        h2: Union[HolidayBase, "HolidaySum"],
    ) -> None:
        """
        :param h1:
            The first HolidayBase object to add.

        :param h2:
            The other HolidayBase object to add.

        Example:

        >>> from holidays import country_holidays
        >>> nafta_holidays = country_holidays('US', years=2020) + \
country_holidays('CA') + country_holidays('MX')
        >>> dates = sorted(nafta_holidays.items(), key=lambda x: x[0])
        >>> from pprint import pprint
        >>> pprint(dates[:10], width=72)
        [(datetime.date(2020, 1, 1), "Año Nuevo [New Year's Day]"),
         (datetime.date(2020, 1, 20), 'Martin Luther King Jr. Day'),
         (datetime.date(2020, 2, 3),
          'Día de la Constitución [Constitution Day] (Observed)'),
         (datetime.date(2020, 2, 5),
          'Día de la Constitución [Constitution Day]'),
         (datetime.date(2020, 2, 17), "Washington's Birthday, Family Day"),
         (datetime.date(2020, 3, 16),
          "Natalicio de Benito Juárez [Benito Juárez's birthday] (Observed)"),
         (datetime.date(2020, 3, 21),
          "Natalicio de Benito Juárez [Benito Juárez's birthday]"),
         (datetime.date(2020, 4, 10), 'Good Friday'),
         (datetime.date(2020, 5, 1), 'Día del Trabajo [Labour Day]'),
         (datetime.date(2020, 5, 18), 'Victoria Day')]
        """
        # store originals in the holidays attribute
        self.holidays = []
        for operand in (h1, h2):
            if isinstance(operand, HolidaySum):
                for h in operand.holidays:
                    self.holidays.append(h)
            else:
                self.holidays.append(operand)
        kwargs = {}
        # join years, expand and observed
        kwargs["years"] = h1.years | h2.years
        kwargs["expand"] = h1.expand or h2.expand
        kwargs["observed"] = h1.observed or h2.observed
        # join country and subdivisions data
        for attr in ("country", "prov", "state"):
            if (
                getattr(h1, attr)
                and getattr(h2, attr)
                and getattr(h1, attr) != getattr(h2, attr)
            ):
                a1 = (
                    getattr(h1, attr)
                    if isinstance(getattr(h1, attr), list)
                    else [getattr(h1, attr)]
                )
                a2 = (
                    getattr(h2, attr)
                    if isinstance(getattr(h2, attr), list)
                    else [getattr(h2, attr)]
                )
                kwargs[attr] = a1 + a2
            else:
                kwargs[attr] = getattr(h1, attr, None) or getattr(
                    h2, attr, None
                )
        self.country = kwargs.pop("country")

        HolidayBase.__init__(self, **kwargs)

    def _populate(self, year: int) -> None:
        for h in self.holidays[::-1]:
            h._populate(year)
            self.update(h)<|MERGE_RESOLUTION|>--- conflicted
+++ resolved
@@ -21,9 +21,6 @@
 
 class HolidayBase(dict):
     """
-<<<<<<< HEAD
-    The base class for a new dictionary containing the public holidays.
-=======
     A dict-like object containing the holidays for a specific country (and
     province or state if so initiated); inherits the dict class (so behaves
     similarly to a dict). Dates without a key in the Holiday object are not
@@ -47,8 +44,6 @@
     argument:
 
     us_holidays = holidays.US(years=2020)
-
->>>>>>> ee405ca8
 
     It is generally instantiated using the :func:`country_holidays` function.
 
@@ -167,7 +162,6 @@
         state: Optional[str] = None,
     ) -> None:
         """
-<<<<<<< HEAD
         :param years:
             The year(s) to pre-calculate public holidays for at instantiation.
 
@@ -189,26 +183,6 @@
 
         :return:
             A :class:`HolidayBase` object matching the **country**.
-=======
-        To maximize speed, by default the list of holidays is built as needed
-        on the fly, one calendar year at a time. When you instantiate the
-        object, it is empty, but the moment you try to read a key it will build
-        that year's list of holidays. To prepopulate holiday date, instantiate
-        the class with the `years` parameter.
-
-        :param years: The year(s) to pre-calculate holidays for at
-           instantiation.
-        :param expand: If True (default), the entire year is added when one
-           date is requested.
-        :param observed: If True (default), include the day when the holiday
-           is observed (e.g. a holiday falling on a Sunday being observed the
-           following Monday (this doesn't work for all countries).
-        :param prov: The Province (see documentation of what is supported; not
-           implemented for all countries).
-        :param state: The State (see documentation for what is supported; not
-           implemented for all countries).
-        :return: None.
->>>>>>> ee405ca8
         """
         super().__init__()
         self.observed = observed
@@ -530,11 +504,7 @@
 
     def __repr__(self):
         if len(self) == 0:
-<<<<<<< HEAD
             _repr = f"holidays.Holidays({self.country!r}"
-=======
-            _repr = f"holidays.CountryHoliday({self.country!r}"
->>>>>>> ee405ca8
             if self.prov:
                 _repr += f", prov={self.prov!r}"
             if self.state:
