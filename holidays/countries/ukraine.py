#  python-holidays
#  ---------------
#  A fast, efficient Python library for generating country, province and state
#  specific sets of holidays on the fly. It aims to make determining whether a
#  specific date is a holiday as fast and flexible as possible.
#
#  Authors: dr-prodigy <maurizio.montel@gmail.com> (c) 2017-2022
#           ryanss <ryanssdev@icloud.com> (c) 2014-2017
#  Website: https://github.com/dr-prodigy/python-holidays
#  License: MIT (see LICENSE file)

from datetime import date

from dateutil.easter import EASTER_ORTHODOX, easter
from dateutil.relativedelta import relativedelta as rd

from holidays.constants import (
    JAN,
    APR,
    MAR,
    MAY,
    JUN,
    JUL,
    AUG,
    SEP,
    OCT,
    NOV,
    DEC,
    WEEKEND,
)
from holidays.holiday_base import HolidayBase


class Ukraine(HolidayBase):
    """
    Current holidays list:
    https://zakon1.rada.gov.ua/laws/show/322-08/paran454#n454
    """

    country = "UA"

<<<<<<< HEAD
    def __init__(self, **kwargs):
        HolidayBase.__init__(self, **kwargs)

    def _add_observed(self, holiday: date) -> None:
        """
        27.01.1995: holiday on weekend move to next workday
        https://zakon.rada.gov.ua/laws/show/35/95-вр

        10.01.1998: cancelled
        https://zakon.rada.gov.ua/laws/show/785/97-вр

        23.04.1999: holiday on weekend move to next workday
        https://zakon.rada.gov.ua/laws/show/576-14
        """
        if (
            self.observed
            and holiday.weekday() in WEEKEND
            and (
                date(1995, JAN, 27) <= holiday <= date(1998, JAN, 9)
                or holiday >= date(1999, APR, 23)
            )
        ):
            next_workday = holiday + rd(days=1)
            while next_workday.weekday() in WEEKEND or self.get(
                next_workday, None
            ):
                next_workday += rd(days=1)
            self[next_workday] = "Вихідний за " + self[holiday]

=======
>>>>>>> ab175bf4
    def _populate(self, year):
        super()._populate(year)

        # The current set of holidays came into force in 1991
        # But most holiday days were implemented in 1918
        if year <= 1917:
            return

        # New Year's Day
        if year <= 1929 or year >= 1948:
            self[date(year, JAN, 1)] = "Новий рік"

        # Christmas Day (Julian calendar)
        if year >= 1991:
            self[
                date(year, JAN, 7)
            ] = "Різдво Христове (за юліанським календарем)"

        # Women's Day
        if year >= 1966:
            self[date(year, MAR, 8)] = "Міжнародний жіночий день"

        if year >= 1991:
            # Easter
            dt = easter(year, method=EASTER_ORTHODOX)
            self[dt] = "Великдень (Пасха)"

            # Holy trinity
            self[dt + rd(days=49)] = "Трійця"

        # Labour Day
        name = "День міжнародної солідарності трудящих"
        if year >= 2018:
            name = "День праці"
        self[date(year, MAY, 1)] = name

        # Labour Day in past
        if 1929 <= year <= 2017:
            self[date(year, MAY, 2)] = "День міжнародної солідарності трудящих"

        # Victory Day
        name = "День перемоги"
        dt = date(year, MAY, 9)
        if year >= 2016:
            self[dt] = (
                "День перемоги над нацизмом у Другій світовій війні "
                "(День перемоги)"
            )
        elif 1965 <= year <= 2015:
            self[dt] = name
        elif 1945 <= year <= 1946:
            self[dt] = name
            self[date(year, SEP, 3)] = "День перемоги над Японією"

        # Constitution Day
        if year >= 1997:
            self[date(year, JUN, 28)] = "День Конституції України"

        # Day of Ukrainian Statehood
        if year >= 2022:
            self[date(year, JUL, 28)] = "День Української Державності"

        # Independence Day
        name = "День незалежності України"
        if year >= 1992:
            self[date(year, AUG, 24)] = name
        elif year == 1991:
            self[date(year, JUL, 16)] = name

        # Day of the defender of Ukraine
        if year >= 2015:
            name = "День захисника України"
            if year >= 2021:
                name = "День захисників і захисниць України"
            self[date(year, OCT, 14)] = name

        # October Revolution
        if year <= 1999:
            name = "Річниця Великої Жовтневої соціалістичної революції"
            self[date(year, NOV, 7)] = name
            self[date(year, NOV, 8)] = name

        # Christmas Day (Gregorian calendar)
        if year >= 2017:
            self[
                date(year, DEC, 25)
            ] = "Різдво Христове (за григоріанським календарем)"

        for dt in sorted(list(self.keys())):
            if dt.year == year:
                self._add_observed(dt)

        # USSR holidays
        # Bloody_Sunday_(1905)
        if year <= 1950:
            self[date(year, JAN, 22)] = "День пам’яті 9 січня 1905 року"

        # Paris_Commune
        if year <= 1928:
            self[date(year, MAR, 18)] = "День Паризької Комуни"

        # USSR Constitution day
        name = "День Конституції СРСР"
        if 1981 <= year <= 1990:
            self[date(year, OCT, 7)] = name
        elif 1937 <= year <= 1980:
            self[date(year, DEC, 5)] = name


class UA(Ukraine):
    pass


class UKR(Ukraine):
    pass<|MERGE_RESOLUTION|>--- conflicted
+++ resolved
@@ -39,10 +39,6 @@
 
     country = "UA"
 
-<<<<<<< HEAD
-    def __init__(self, **kwargs):
-        HolidayBase.__init__(self, **kwargs)
-
     def _add_observed(self, holiday: date) -> None:
         """
         27.01.1995: holiday on weekend move to next workday
@@ -69,8 +65,6 @@
                 next_workday += rd(days=1)
             self[next_workday] = "Вихідний за " + self[holiday]
 
-=======
->>>>>>> ab175bf4
     def _populate(self, year):
         super()._populate(year)
 
