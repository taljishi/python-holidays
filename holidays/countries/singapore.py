--- conflicted
+++ resolved
@@ -263,13 +263,8 @@
         # a Sunday, the day next following not being itself a public holiday
         # is declared a public holiday in Singapore."
         for (hol_date, hol_name) in list(self.items()):
-<<<<<<< HEAD
-            if hol_date.weekday() == SUN:
+            if hol_date.year == year and hol_date.weekday() == SUN:
                 self[hol_date] += " [Sunday]"
-=======
-            if hol_date.year == year and hol_date.weekday() == SUN:
-                self[hol_date] += ' [Sunday]'
->>>>>>> fb32fcdf
                 in_lieu_date = hol_date + rd(days=+1)
                 while in_lieu_date in self:
                     in_lieu_date += rd(days=+1)
