# -*- coding: utf-8 -*-

#  python-holidays
#  ---------------
#  A fast, efficient Python library for generating country, province and state
#  specific sets of holidays on the fly. It aims to make determining whether a
#  specific date is a holiday as fast and flexible as possible.
#
#  Authors: dr-prodigy <maurizio.montel@gmail.com> (c) 2017-2022
#           ryanss <ryanssdev@icloud.com> (c) 2014-2017
#  Website: https://github.com/dr-prodigy/python-holidays
#  License: MIT (see LICENSE file)

from datetime import date

from dateutil.easter import easter
from dateutil.relativedelta import relativedelta as rd, TH, FR, MO
from holidays.constants import (
    JAN,
    FEB,
    MAR,
    APR,
    MAY,
    JUN,
    JUL,
    AUG,
    SEP,
    OCT,
    NOV,
    DEC,
)
from holidays.constants import SUN
from holidays.holiday_base import HolidayBase
from holidays.utils import _islamic_to_gre


class Spain(HolidayBase):
    country = "ES"
    subdivisions = [
        "AN",
        "AR",
        "AS",
        "CB",
        "CE",
        "CL",
        "CM",
        "CN",
        "CT",
        "EX",
        "GA",
        "IB",
        "MC",
        "MD",
        "ML",
        "NC",
        "PV",
        "RI",
        "VC",
    ]

    def __init__(self, **kwargs):
        HolidayBase.__init__(self, **kwargs)

    def _is_observed(self, date_holiday, name_holiday):
        if self.observed and date_holiday.weekday() == SUN:
            self[date_holiday + rd(days=+1)] = name_holiday + " (Trasladado)"
        else:
            self[date_holiday] = name_holiday

    def _populate(self, year):
        self._is_observed(date(year, JAN, 1), "Año nuevo")
        self._is_observed(date(year, JAN, 6), "Epifanía del Señor")

        if (
            year < 2015
            and self.subdiv
            and self.subdiv
            in [
                "AR",
                "CL",
                "CM",
                "EX",
                "GA",
                "MD",
                "ML",
                "MC",
                "NC",
                "PV",
                "VC",
            ]
        ):
            self._is_observed(date(year, MAR, 19), "San José")
        elif (
            year == 2015
            and self.subdiv
            and self.subdiv in ["CM", "MD", "ML", "MC", "NC", "PV", "VC"]
        ):
            self._is_observed(date(year, MAR, 19), "San José")
        elif (
            year == 2016
            and self.subdiv
            and self.subdiv in ["ML", "MC", "PV", "VC"]
        ):
            self._is_observed(date(year, MAR, 19), "San José")
        elif year == 2017 and self.subdiv in ["PV"]:
            self._is_observed(date(year, MAR, 19), "San José")
        elif (
            2018 <= year <= 2019
            and self.subdiv
            and self.subdiv in ["GA", "MC", "NC", "PV", "VC"]
        ):
            self._is_observed(date(year, MAR, 19), "San José")
        elif (
<<<<<<< HEAD
            2020 <= year <= 2025
            and self.subdiv
            and self.subdiv in ["CM", "GA", "MC", "NC", "PV", "VC"]
        ):
            self._is_observed(date(year, MAR, 19), "San José")
        if self.subdiv not in ["CT", "VC"]:
            self[easter(year) + rd(weeks=-1, weekday=TH)] = "Jueves Santo"
        self[easter(year) + rd(weeks=-1, weekday=FR)] = "Viernes Santo"
        if self.subdiv in ["CT", "PV", "NC", "VC", "IB", "CM"]:
            self[easter(year) + rd(weekday=MO)] = "Lunes de Pascua"
        self._is_observed(date(year, MAY, 1), "Día del Trabajador")
        if self.subdiv in ["CT", "GA", "VC"]:
=======
            2020 <= year <= 2021
            and self.prov
            and self.prov in ["CM", "GA", "MC", "NC", "PV", "VC"]
        ):
            self._is_observed(date(year, MAR, 19), "San José")
        elif year >= 2022 and self.prov and self.prov == "VC":
            self._is_observed(date(year, MAR, 19), "San José")
        if year != 2022 and self.prov and self.prov not in ["CT", "VC"]:
            self[easter(year) + rd(weeks=-1, weekday=TH)] = "Jueves Santo"
        elif year == 2022 and self.prov and self.prov not in ["CT"]:
            self[easter(year) + rd(weeks=-1, weekday=TH)] = "Jueves Santo"
        self[easter(year) + rd(weeks=-1, weekday=FR)] = "Viernes Santo"
        if (
            2022 == year
            and self.prov
            and self.prov in ["CT", "IB", "PV", "NC", "RI", "VC"]
        ):
            self[easter(year) + rd(weekday=MO)] = "Lunes de Pascua"
        elif (
            2022 > year
            and self.prov
            and self.prov in ["CT", "PV", "NC", "VC", "IB", "CM"]
        ):
            self[easter(year) + rd(weekday=MO)] = "Lunes de Pascua"

        if 2022 != year:
            self._is_observed(date(year, MAY, 1), "Día del Trabajador")
        elif (
            2022 == year
            and self.prov
            and self.prov in ["AN", "AS", "CL", "EX", "MC"]
        ):
            self._is_observed(
                date(year, MAY, 2), "Día del Trabajador" " (Trasladado)"
            )
        if self.prov and self.prov in ["CT", "GA", "VC"]:
>>>>>>> f421adbf
            self._is_observed(date(year, JUN, 24), "San Juan")
        self._is_observed(date(year, AUG, 15), "Asunción de la Virgen")
        self._is_observed(date(year, OCT, 12), "Día de la Hispanidad")
        self._is_observed(date(year, NOV, 1), "Todos los Santos")
        self._is_observed(
            date(year, DEC, 6), "Día de la Constitución " "Española"
        )
        self._is_observed(date(year, DEC, 8), "La Inmaculada Concepción")
<<<<<<< HEAD
        self._is_observed(date(year, DEC, 25), "Navidad")
        if self.subdiv in ["CT", "IB"]:
=======
        if year != 2022:
            self._is_observed(date(year, DEC, 25), "Navidad")
        elif (
            year == 2022
            and self.prov
            and self.prov not in ["CE", "GA", "PV", "VC"]
        ):
            self._is_observed(date(year, DEC, 26), "Navidad" " (Trasladado)")
        if self.prov and self.prov in ["CT", "IB"]:
>>>>>>> f421adbf
            self._is_observed(date(year, DEC, 26), "San Esteban")
        # Provinces festive day
        if self.subdiv:
            if self.subdiv == "AN":
                self._is_observed(date(year, FEB, 28), "Día de " "Andalucia")
            elif self.subdiv == "AR":
                self._is_observed(date(year, APR, 23), "Día de " "San Jorge")
            elif self.subdiv == "AS":
                self._is_observed(date(year, SEP, 8), "Día de " "Asturias")
            elif self.subdiv == "CB":
                self._is_observed(
                    date(year, JUL, 28),
                    "Día de las " "Instituciones de " "Cantabria",
                )
                self._is_observed(
                    date(year, SEP, 15), "Día de la " "Bien Aparecida"
                )
            elif self.subdiv == "CE":
                self._is_observed(
                    date(year, AUG, 5), "Nuestra Señora de " "África"
                )
                self._is_observed(
                    date(year, SEP, 2), "Día de la " "Ciudad Autónoma de Ceuta"
                )
<<<<<<< HEAD
            elif self.subdiv == "CM":
=======
                if year >= 2022:
                    self._is_observed(
                        _islamic_to_gre(year, 12, 10)[0], "Eid Adha"
                    )
            elif self.prov == "CM":
                if year >= 2022:
                    self._is_observed(date(year, JUN, 16), "Corpus Christi")
>>>>>>> f421adbf
                self._is_observed(
                    date(year, MAY, 31), "Día de Castilla " "La Mancha"
                )
            elif self.subdiv == "CN":
                self._is_observed(date(year, MAY, 30), "Día de " "Canarias")
            elif self.subdiv == "CL":
                self._is_observed(
                    date(year, APR, 23), "Día de Castilla y " "Leon"
                )
<<<<<<< HEAD
            elif self.subdiv == "CT":
=======
            elif self.prov == "CT":
                if year >= 2022:
                    self._is_observed(
                        date(year, JUN, 6), "Día de la " "Pascua Granada"
                    )
>>>>>>> f421adbf
                self._is_observed(
                    date(year, SEP, 11), "Día Nacional de " "Catalunya"
                )
            elif self.subdiv == "EX":
                self._is_observed(date(year, SEP, 8), "Día de " "Extremadura")
<<<<<<< HEAD
            elif self.subdiv == "GA":
=======
            elif self.prov == "GA":
                if year >= 2022:
                    self._is_observed(
                        date(year, MAY, 17), "Día de " "las letras " "Gallegas"
                    )
>>>>>>> f421adbf
                self._is_observed(
                    date(year, JUL, 25), "Día Nacional de " "Galicia"
                )
            elif self.subdiv == "IB":
                self._is_observed(
                    date(year, MAR, 1), "Día de las Islas " "Baleares"
                )
            elif self.subdiv == "MD":
                self._is_observed(
                    date(year, MAY, 2), "Día de Comunidad de " "Madrid"
                )
<<<<<<< HEAD
            elif self.subdiv == "MC":
=======
                if year >= 2022:
                    self._is_observed(
                        date(year, JUL, 25), "Día de " "Santiago Apóstol"
                    )
            elif self.prov == "MC":
>>>>>>> f421adbf
                self._is_observed(
                    date(year, JUN, 9), "Día de la Región de " "Murcia"
                )
            elif self.subdiv == "ML":
                self._is_observed(date(year, SEP, 8), "Vírgen de la victoria")
                self._is_observed(date(year, SEP, 17), "Día de " "Melilla")
<<<<<<< HEAD
                self._is_observed(
                    _islamic_to_gre(year, 10, 1)[0], "Aid Al-Fitr"
                )
                self._is_observed(
                    _islamic_to_gre(year, 12, 10)[0], "Aid Al-Adha"
                )
            elif self.subdiv == "NC":
                self._is_observed(date(year, SEP, 27), "Día de " "Navarra")
            elif self.subdiv == "PV":
=======
                if year == 2022:
                    self._is_observed(
                        _islamic_to_gre(year, 10, 1)[0] + rd(days=+1),
                        "Aid Al-Fitr",
                    )
                    self._is_observed(
                        _islamic_to_gre(year, 12, 10)[0] + rd(days=+2),
                        "Aid Al-Adha",
                    )
                else:
                    self._is_observed(
                        _islamic_to_gre(year, 10, 1)[0], "Aid Al-Fitr"
                    )
                    self._is_observed(
                        _islamic_to_gre(year, 12, 10)[0], "Aid Al-Adha"
                    )
            elif self.prov == "NC":
                if year >= 2022:
                    self._is_observed(
                        date(year, JUL, 25), "Día de " "Santiago Apóstol"
                    )
                self._is_observed(date(year, SEP, 27), "Día de " "Navarra")
            elif self.prov == "PV":
                if year >= 2022:
                    self._is_observed(
                        date(year, JUL, 25), "Día de " "Santiago Apóstol"
                    )
                    self._is_observed(date(year, SEP, 6), "Día de " "Elcano")
>>>>>>> f421adbf
                if 2011 <= year <= 2013:
                    self._is_observed(
                        date(year, OCT, 25), "Día del " "País Vasco"
                    )
            elif self.subdiv == "RI":
                self._is_observed(date(year, JUN, 9), "Día de " "La Rioja")
            elif self.subdiv == "VC":
                self._is_observed(
                    date(year, OCT, 9), "Día de la Comunidad " "Valenciana"
                )


class ES(Spain):
    pass


class ESP(Spain):
    pass<|MERGE_RESOLUTION|>--- conflicted
+++ resolved
@@ -111,42 +111,27 @@
         ):
             self._is_observed(date(year, MAR, 19), "San José")
         elif (
-<<<<<<< HEAD
-            2020 <= year <= 2025
+            2020 <= year <= 2021
             and self.subdiv
             and self.subdiv in ["CM", "GA", "MC", "NC", "PV", "VC"]
         ):
             self._is_observed(date(year, MAR, 19), "San José")
-        if self.subdiv not in ["CT", "VC"]:
+        elif year >= 2022 and self.subdiv and self.subdiv == "VC":
+            self._is_observed(date(year, MAR, 19), "San José")
+        if year != 2022 and self.subdiv not in ["CT", "VC"]:
             self[easter(year) + rd(weeks=-1, weekday=TH)] = "Jueves Santo"
-        self[easter(year) + rd(weeks=-1, weekday=FR)] = "Viernes Santo"
-        if self.subdiv in ["CT", "PV", "NC", "VC", "IB", "CM"]:
-            self[easter(year) + rd(weekday=MO)] = "Lunes de Pascua"
-        self._is_observed(date(year, MAY, 1), "Día del Trabajador")
-        if self.subdiv in ["CT", "GA", "VC"]:
-=======
-            2020 <= year <= 2021
-            and self.prov
-            and self.prov in ["CM", "GA", "MC", "NC", "PV", "VC"]
-        ):
-            self._is_observed(date(year, MAR, 19), "San José")
-        elif year >= 2022 and self.prov and self.prov == "VC":
-            self._is_observed(date(year, MAR, 19), "San José")
-        if year != 2022 and self.prov and self.prov not in ["CT", "VC"]:
-            self[easter(year) + rd(weeks=-1, weekday=TH)] = "Jueves Santo"
-        elif year == 2022 and self.prov and self.prov not in ["CT"]:
+        elif year == 2022 and self.subdiv and self.subdiv not in ["CT"]:
             self[easter(year) + rd(weeks=-1, weekday=TH)] = "Jueves Santo"
         self[easter(year) + rd(weeks=-1, weekday=FR)] = "Viernes Santo"
         if (
             2022 == year
-            and self.prov
-            and self.prov in ["CT", "IB", "PV", "NC", "RI", "VC"]
+            and self.subdiv
+            and self.subdiv in ["CT", "IB", "PV", "NC", "RI", "VC"]
         ):
             self[easter(year) + rd(weekday=MO)] = "Lunes de Pascua"
         elif (
             2022 > year
-            and self.prov
-            and self.prov in ["CT", "PV", "NC", "VC", "IB", "CM"]
+            and self.subdiv in ["CT", "PV", "NC", "VC", "IB", "CM"]
         ):
             self[easter(year) + rd(weekday=MO)] = "Lunes de Pascua"
 
@@ -154,140 +139,105 @@
             self._is_observed(date(year, MAY, 1), "Día del Trabajador")
         elif (
             2022 == year
-            and self.prov
-            and self.prov in ["AN", "AS", "CL", "EX", "MC"]
+            and self.subdiv in ["AN", "AS", "CL", "EX", "MC"]
         ):
             self._is_observed(
-                date(year, MAY, 2), "Día del Trabajador" " (Trasladado)"
+                date(year, MAY, 2), "Día del Trabajador (Trasladado)"
             )
-        if self.prov and self.prov in ["CT", "GA", "VC"]:
->>>>>>> f421adbf
+        if self.subdiv in ["CT", "GA", "VC"]:
             self._is_observed(date(year, JUN, 24), "San Juan")
         self._is_observed(date(year, AUG, 15), "Asunción de la Virgen")
         self._is_observed(date(year, OCT, 12), "Día de la Hispanidad")
         self._is_observed(date(year, NOV, 1), "Todos los Santos")
         self._is_observed(
-            date(year, DEC, 6), "Día de la Constitución " "Española"
+            date(year, DEC, 6), "Día de la Constitución Española"
         )
         self._is_observed(date(year, DEC, 8), "La Inmaculada Concepción")
-<<<<<<< HEAD
-        self._is_observed(date(year, DEC, 25), "Navidad")
-        if self.subdiv in ["CT", "IB"]:
-=======
         if year != 2022:
             self._is_observed(date(year, DEC, 25), "Navidad")
         elif (
             year == 2022
-            and self.prov
-            and self.prov not in ["CE", "GA", "PV", "VC"]
-        ):
-            self._is_observed(date(year, DEC, 26), "Navidad" " (Trasladado)")
-        if self.prov and self.prov in ["CT", "IB"]:
->>>>>>> f421adbf
+            and self.subdiv not in ["CE", "GA", "PV", "VC"]
+        ):
+            self._is_observed(date(year, DEC, 26), "Navidad (Trasladado)")
+        if self.subdiv in ["CT", "IB"]:
             self._is_observed(date(year, DEC, 26), "San Esteban")
         # Provinces festive day
         if self.subdiv:
             if self.subdiv == "AN":
-                self._is_observed(date(year, FEB, 28), "Día de " "Andalucia")
+                self._is_observed(date(year, FEB, 28), "Día de Andalucia")
             elif self.subdiv == "AR":
-                self._is_observed(date(year, APR, 23), "Día de " "San Jorge")
+                self._is_observed(date(year, APR, 23), "Día de San Jorge")
             elif self.subdiv == "AS":
-                self._is_observed(date(year, SEP, 8), "Día de " "Asturias")
+                self._is_observed(date(year, SEP, 8), "Día de Asturias")
             elif self.subdiv == "CB":
                 self._is_observed(
                     date(year, JUL, 28),
-                    "Día de las " "Instituciones de " "Cantabria",
-                )
-                self._is_observed(
-                    date(year, SEP, 15), "Día de la " "Bien Aparecida"
+                    "Día de las Instituciones de Cantabria",
+                )
+                self._is_observed(
+                    date(year, SEP, 15), "Día de la Bien Aparecida"
                 )
             elif self.subdiv == "CE":
                 self._is_observed(
-                    date(year, AUG, 5), "Nuestra Señora de " "África"
-                )
-                self._is_observed(
-                    date(year, SEP, 2), "Día de la " "Ciudad Autónoma de Ceuta"
-                )
-<<<<<<< HEAD
+                    date(year, AUG, 5), "Nuestra Señora de África"
+                )
+                self._is_observed(
+                    date(year, SEP, 2), "Día de la Ciudad Autónoma de Ceuta"
+                )
+                if year >= 2022:
+                    self._is_observed(
+                        _islamic_to_gre(year, 12, 10)[0], "Eid Adha"
+                    )
             elif self.subdiv == "CM":
-=======
-                if year >= 2022:
-                    self._is_observed(
-                        _islamic_to_gre(year, 12, 10)[0], "Eid Adha"
-                    )
-            elif self.prov == "CM":
                 if year >= 2022:
                     self._is_observed(date(year, JUN, 16), "Corpus Christi")
->>>>>>> f421adbf
-                self._is_observed(
-                    date(year, MAY, 31), "Día de Castilla " "La Mancha"
+                self._is_observed(
+                    date(year, MAY, 31), "Día de Castilla La Mancha"
                 )
             elif self.subdiv == "CN":
-                self._is_observed(date(year, MAY, 30), "Día de " "Canarias")
+                self._is_observed(date(year, MAY, 30), "Día de Canarias")
             elif self.subdiv == "CL":
                 self._is_observed(
-                    date(year, APR, 23), "Día de Castilla y " "Leon"
-                )
-<<<<<<< HEAD
+                    date(year, APR, 23), "Día de Castilla y Leon"
+                )
             elif self.subdiv == "CT":
-=======
-            elif self.prov == "CT":
-                if year >= 2022:
-                    self._is_observed(
-                        date(year, JUN, 6), "Día de la " "Pascua Granada"
-                    )
->>>>>>> f421adbf
-                self._is_observed(
-                    date(year, SEP, 11), "Día Nacional de " "Catalunya"
+                if year >= 2022:
+                    self._is_observed(
+                        date(year, JUN, 6), "Día de la Pascua Granada"
+                    )
+                self._is_observed(
+                    date(year, SEP, 11), "Día Nacional de Catalunya"
                 )
             elif self.subdiv == "EX":
-                self._is_observed(date(year, SEP, 8), "Día de " "Extremadura")
-<<<<<<< HEAD
+                self._is_observed(date(year, SEP, 8), "Día de Extremadura")
             elif self.subdiv == "GA":
-=======
-            elif self.prov == "GA":
-                if year >= 2022:
-                    self._is_observed(
-                        date(year, MAY, 17), "Día de " "las letras " "Gallegas"
-                    )
->>>>>>> f421adbf
-                self._is_observed(
-                    date(year, JUL, 25), "Día Nacional de " "Galicia"
+                if year >= 2022:
+                    self._is_observed(
+                        date(year, MAY, 17), "Día de las letras Gallegas"
+                    )
+                self._is_observed(
+                    date(year, JUL, 25), "Día Nacional de Galicia"
                 )
             elif self.subdiv == "IB":
                 self._is_observed(
-                    date(year, MAR, 1), "Día de las Islas " "Baleares"
+                    date(year, MAR, 1), "Día de las Islas Baleares"
                 )
             elif self.subdiv == "MD":
                 self._is_observed(
-                    date(year, MAY, 2), "Día de Comunidad de " "Madrid"
-                )
-<<<<<<< HEAD
+                    date(year, MAY, 2), "Día de Comunidad de Madrid"
+                )
+                if year >= 2022:
+                    self._is_observed(
+                        date(year, JUL, 25), "Día de Santiago Apóstol"
+                    )
             elif self.subdiv == "MC":
-=======
-                if year >= 2022:
-                    self._is_observed(
-                        date(year, JUL, 25), "Día de " "Santiago Apóstol"
-                    )
-            elif self.prov == "MC":
->>>>>>> f421adbf
-                self._is_observed(
-                    date(year, JUN, 9), "Día de la Región de " "Murcia"
+                self._is_observed(
+                    date(year, JUN, 9), "Día de la Región de Murcia"
                 )
             elif self.subdiv == "ML":
                 self._is_observed(date(year, SEP, 8), "Vírgen de la victoria")
-                self._is_observed(date(year, SEP, 17), "Día de " "Melilla")
-<<<<<<< HEAD
-                self._is_observed(
-                    _islamic_to_gre(year, 10, 1)[0], "Aid Al-Fitr"
-                )
-                self._is_observed(
-                    _islamic_to_gre(year, 12, 10)[0], "Aid Al-Adha"
-                )
-            elif self.subdiv == "NC":
-                self._is_observed(date(year, SEP, 27), "Día de " "Navarra")
-            elif self.subdiv == "PV":
-=======
+                self._is_observed(date(year, SEP, 17), "Día de Melilla")
                 if year == 2022:
                     self._is_observed(
                         _islamic_to_gre(year, 10, 1)[0] + rd(days=+1),
@@ -304,28 +254,27 @@
                     self._is_observed(
                         _islamic_to_gre(year, 12, 10)[0], "Aid Al-Adha"
                     )
-            elif self.prov == "NC":
-                if year >= 2022:
-                    self._is_observed(
-                        date(year, JUL, 25), "Día de " "Santiago Apóstol"
-                    )
-                self._is_observed(date(year, SEP, 27), "Día de " "Navarra")
-            elif self.prov == "PV":
-                if year >= 2022:
-                    self._is_observed(
-                        date(year, JUL, 25), "Día de " "Santiago Apóstol"
-                    )
-                    self._is_observed(date(year, SEP, 6), "Día de " "Elcano")
->>>>>>> f421adbf
+            elif self.subdiv == "NC":
+                if year >= 2022:
+                    self._is_observed(
+                        date(year, JUL, 25), "Día de Santiago Apóstol"
+                    )
+                self._is_observed(date(year, SEP, 27), "Día de Navarra")
+            elif self.subdiv == "PV":
+                if year >= 2022:
+                    self._is_observed(
+                        date(year, JUL, 25), "Día de Santiago Apóstol"
+                    )
+                    self._is_observed(date(year, SEP, 6), "Día de Elcano")
                 if 2011 <= year <= 2013:
                     self._is_observed(
-                        date(year, OCT, 25), "Día del " "País Vasco"
+                        date(year, OCT, 25), "Día del País Vasco"
                     )
             elif self.subdiv == "RI":
-                self._is_observed(date(year, JUN, 9), "Día de " "La Rioja")
+                self._is_observed(date(year, JUN, 9), "Día de La Rioja")
             elif self.subdiv == "VC":
                 self._is_observed(
-                    date(year, OCT, 9), "Día de la Comunidad " "Valenciana"
+                    date(year, OCT, 9), "Día de la Comunidad Valenciana"
                 )
 
 
