--- conflicted
+++ resolved
@@ -104,22 +104,14 @@
 
         # Ramadan
         # Date of observance is announced yearly, This is an estimate.
-<<<<<<< HEAD
-        hol_date = islamic_to_gre(year, OCT, 1)[0]
-=======
-        hol_date = _islamic_to_gre(year, 10, 1)[0]
->>>>>>> c050516b
+        hol_date = _islamic_to_gre(year, OCT, 1)[0]
         self[hol_date] = "Ramadan"
         self[hol_date + rd(days=1)] = "Ramadan"
         self._add_observed(hol_date + rd(days=1))
 
         # Festival of the Sacrifice
         # Date of observance is announced yearly, This is an estimate.
-<<<<<<< HEAD
-        hol_date = islamic_to_gre(year, DEC, 10)[0]
-=======
-        hol_date = _islamic_to_gre(year, 12, 10)[0]
->>>>>>> c050516b
+        hol_date = _islamic_to_gre(year, DEC, 10)[0]
         self[hol_date] = "Festival of the Sacrifice"
         self[hol_date + rd(days=1)] = "Festival of the Sacrifice"
         self._add_observed(hol_date + rd(days=1))
