#  python-holidays
#  ---------------
#  A fast, efficient Python library for generating country, province and state
#  specific sets of holidays on the fly. It aims to make determining whether a
#  specific date is a holiday as fast and flexible as possible.
#
#  Authors: dr-prodigy <maurizio.montel@gmail.com> (c) 2017-2022
#           ryanss <ryanssdev@icloud.com> (c) 2014-2017
#  Website: https://github.com/dr-prodigy/python-holidays
#  License: MIT (see LICENSE file)

from datetime import date

from dateutil.easter import easter
from dateutil.relativedelta import relativedelta as rd
from dateutil.relativedelta import MO, FR, SU

from holidays.constants import (
    FRI,
    SUN,
    WEEKEND,
    JAN,
    FEB,
    MAR,
    APR,
    MAY,
    JUN,
    JUL,
    AUG,
    SEP,
    OCT,
    NOV,
    DEC,
)
from holidays.holiday_base import HolidayBase


class Canada(HolidayBase):
    country = "CA"
    subdivisions = [
        "AB",
        "BC",
        "MB",
        "NB",
        "NL",
        "NS",
        "NT",
        "NU",
        "ON",
        "PE",
        "QC",
        "SK",
        "YT",
    ]

    def __init__(self, **kwargs):
        # Default subdivision to ON; prov for backwards compatibility
        if not kwargs.get("subdiv", kwargs.get("prov")):
            kwargs["subdiv"] = "ON"
        HolidayBase.__init__(self, **kwargs)

    @staticmethod
    def _get_nearest_monday(d: date) -> date:
        if d.weekday() < FRI:
            return d + rd(weekday=MO(-1))
        else:
            return d + rd(weekday=MO)

    def _populate(self, year):
<<<<<<< HEAD
        if year < 1867:
            return
=======
        super()._populate(year)
>>>>>>> 70e0dfe4

        # New Year's Day
        name = "New Year's Day"
        self[date(year, JAN, 1)] = name
        if self.observed and date(year, JAN, 1).weekday() == SUN:
            self[date(year, JAN, 1) + rd(days=+1)] = name + " (Observed)"
        # The following year's observed New Year's Day can be in this year
        # when it falls on a Friday (Jan 1st is a Saturday).
        if self.observed and date(year, DEC, 31).weekday() == FRI:
            self[date(year, DEC, 31)] = name + " (Observed)"

        # Family Day / Louis Riel Day (MB) / Islander Day (PE)
        # / Heritage Day (NS, YT)
        if (
            (self.subdiv == "AB" and year >= 1990)
            or (self.subdiv == "SK" and year >= 2007)
            or (self.subdiv == "ON" and year >= 2008)
            or (self.subdiv == "NB" and year >= 2018)
        ):
            self[date(year, FEB, 1) + rd(weekday=MO(+3))] = "Family Day"
        elif self.subdiv == "BC":
            if 2013 <= year <= 2018:
                self[date(year, FEB, 1) + rd(weekday=MO(+2))] = "Family Day"
            elif year > 2018:
                self[date(year, FEB, 1) + rd(weekday=MO(+3))] = "Family Day"
        elif self.subdiv == "MB" and year >= 2008:
            self[date(year, FEB, 1) + rd(weekday=MO(+3))] = "Louis Riel Day"
        elif self.subdiv == "PE" and year >= 2010:
            self[date(year, FEB, 1) + rd(weekday=MO(+3))] = "Islander Day"
        elif self.subdiv == "PE" and year == 2009:
            self[date(year, FEB, 1) + rd(weekday=MO(+2))] = "Islander Day"
        elif self.subdiv == "NS" and year >= 2015:
            # http://novascotia.ca/lae/employmentrights/NovaScotiaHeritageDay.asp
            self[date(year, FEB, 1) + rd(weekday=MO(+3))] = "Heritage Day"
        elif self.subdiv == "YT" and year >= 1974:
            # start date?
            # https://www.britannica.com/topic/Heritage-Day-Canadian-holiday
            # Heritage Day was created in 1973
            # by the Heritage Canada Foundation
            # therefore, start date is not earlier than 1974
            # http://heritageyukon.ca/programs/heritage-day
            # https://en.wikipedia.org/wiki/Family_Day_(Canada)#Yukon_Heritage_Day
            # Friday before the last Sunday in February
            dt = (
                date(year, MAR, 1)
                + rd(days=-1)
                + rd(weekday=SU(-1))
                + rd(days=-2)
            )
            self[dt] = "Heritage Day"

        # St. Patrick's Day
        if self.subdiv == "NL" and year >= 1900:
            # Nearest Monday to March 17
            dt = self._get_nearest_monday(date(year, MAR, 17))
            self[dt] = "St. Patrick's Day"

        # Good Friday
        self[easter(year) + rd(weekday=FR(-1))] = "Good Friday"
        # Easter Monday
        self[easter(year) + rd(weekday=MO)] = "Easter Monday"

        # St. George's Day
        if self.subdiv == "NL" and year >= 1990:
            if year == 2010:
                # 4/26 is the Monday closer to 4/23 in 2010
                # but the holiday was observed on 4/19? Crazy Newfies!
                dt = date(2010, APR, 19)
            else:
                # Nearest Monday to April 23
                dt = self._get_nearest_monday(date(year, APR, 23))
            self[dt] = "St. George's Day"

        # Victoria Day / National Patriots' Day (QC)
        if year >= 1953:
            dt = date(year, MAY, 24) + rd(weekday=MO(-1))
            if self.subdiv not in ("NB", "NS", "PE", "NL", "QC"):
                self[dt] = "Victoria Day"
            elif self.subdiv == "QC":
                self[dt] = "National Patriots' Day"

        # National Aboriginal Day
        if self.subdiv == "NT" and year >= 1996:
            self[date(year, JUN, 21)] = "National Aboriginal Day"

        # St. Jean Baptiste Day
        if self.subdiv == "QC" and year >= 1925:
            name = "St. Jean Baptiste Day"
            dt = date(year, JUN, 24)
            self[dt] = name
            if self.observed and dt.weekday() == SUN:
                self[dt + rd(days=1)] = name + " (Observed)"

        # Discovery Day
        if self.subdiv == "NL" and year >= 1997:
            # Nearest Monday to June 24
            dt = self._get_nearest_monday(date(year, JUN, 24))
            self[dt] = "Discovery Day"
        elif self.subdiv == "YT" and year >= 1912:
            self[date(year, AUG, 1) + rd(weekday=MO(+3))] = "Discovery Day"

        # Canada Day / Memorial Day (NL)
        if year >= 1983:
            name = "Memorial Day" if self.subdiv == "NL" else "Canada Day"
        else:
            name = "Dominion Day"
        dt = date(year, JUL, 1)
        self[dt] = name
        if year >= 1879 and self.observed and dt.weekday() in WEEKEND:
            self[dt + rd(weekday=MO)] = name + " (Observed)"

        # Nunavut Day
        if self.subdiv == "NU":
            name = "Nunavut Day"
            if year >= 2001:
                dt = date(year, JUL, 9)
                self[dt] = name
                if self.observed and dt.weekday() == SUN:
                    self[dt + rd(days=1)] = name + " (Observed)"
            elif year == 2000:
                self[date(2000, APR, 1)] = name

        # Civic Holiday
        if self.subdiv in ("ON", "MB", "NT") and year >= 1900:
            self[date(year, AUG, 1) + rd(weekday=MO)] = "Civic Holiday"
        elif self.subdiv == "AB" and year >= 1974:
            # https://en.wikipedia.org/wiki/Civic_Holiday#Alberta
            self[date(year, AUG, 1) + rd(weekday=MO)] = "Heritage Day"
        elif self.subdiv == "BC" and year >= 1974:
            # https://en.wikipedia.org/wiki/Civic_Holiday
            self[date(year, AUG, 1) + rd(weekday=MO)] = "British Columbia Day"
        elif self.subdiv == "NB" and year >= 1900:
            # https://en.wikipedia.org/wiki/Civic_Holiday
            self[date(year, AUG, 1) + rd(weekday=MO)] = "New Brunswick Day"
        elif self.subdiv == "SK" and year >= 1900:
            # https://en.wikipedia.org/wiki/Civic_Holiday
            self[date(year, AUG, 1) + rd(weekday=MO)] = "Saskatchewan Day"

        # Labour Day
        if year >= 1894:
            self[date(year, SEP, 1) + rd(weekday=MO)] = "Labour Day"

        # Funeral of Queen Elizabeth II
        # https://www.narcity.com/provinces-territories-will-have-a-day-off-monday-mourn-queen
        # TODO: the territories holiday status (NT, NU, YT) is still tentative
        queen_funeral_observers = ("BC", "NB", "NL", "NS", "PE", "YT")
        if self.subdiv in queen_funeral_observers and year == 2022:
            self[
                date(2022, SEP, 19)
            ] = "Funeral of Her Majesty the Queen Elizabeth II"

        # National Day for Truth and Reconciliation
        if self.subdiv in ("MB", "NS") and year >= 2021:
            self[
                date(year, SEP, 30)
            ] = "National Day for Truth and Reconciliation"

        # Thanksgiving
        if self.subdiv not in ("NB", "NS", "PE", "NL") and year >= 1931:
            if year == 1935:
                # in 1935, Canadian Thanksgiving was moved due to the General
                # Election falling on the second Monday of October
                # https://books.google.ca/books?id=KcwlQsmheG4C&pg=RA1-PA1940&lpg=RA1-PA1940&dq=canada+thanksgiving+1935&source=bl&ots=j4qYrcfGuY&sig=gxXeAQfXVsOF9fOwjSMswPHJPpM&hl=en&sa=X&ved=0ahUKEwjO0f3J2PjOAhVS4mMKHRzKBLAQ6AEIRDAG#v=onepage&q=canada%20thanksgiving%201935&f=false
                self[date(1935, OCT, 25)] = "Thanksgiving"
            else:
                self[date(year, OCT, 1) + rd(weekday=MO(+2))] = "Thanksgiving"

        # Remembrance Day
        if self.subdiv not in ("ON", "QC") and year >= 1931:
            name = "Remembrance Day"
            dt = date(year, NOV, 11)
            self[dt] = name
            if (
                self.observed
                and self.subdiv in ("NS", "NL", "NT", "PE", "SK")
                and dt.weekday() == SUN
            ):
                self[dt + rd(weekday=MO)] = name + " (Observed)"

        # Christmas Day
        name = "Christmas Day"
        dt = date(year, DEC, 25)
        self[dt] = name
        if self.observed and dt.weekday() in WEEKEND:
            self[dt + rd(days=2)] = name + " (Observed)"

        # Boxing Day
        name = "Boxing Day"
        dt = date(year, DEC, 26)
        self[dt] = name
        if self.observed and dt.weekday() in WEEKEND:
            self[dt + rd(days=2)] = name + " (Observed)"


class CA(Canada):
    pass


class CAN(Canada):
    pass<|MERGE_RESOLUTION|>--- conflicted
+++ resolved
@@ -67,12 +67,10 @@
             return d + rd(weekday=MO)
 
     def _populate(self, year):
-<<<<<<< HEAD
+        super()._populate(year)
+
         if year < 1867:
             return
-=======
-        super()._populate(year)
->>>>>>> 70e0dfe4
 
         # New Year's Day
         name = "New Year's Day"
