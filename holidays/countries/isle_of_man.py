--- conflicted
+++ resolved
@@ -23,18 +23,10 @@
 
     country = "IM"
 
-<<<<<<< HEAD
-    def __init__(self, **kwargs):
-        super().__init__(**kwargs)
-
     def _populate(self, year: int) -> None:
         super()._populate(year)
-=======
-    def _additional_holidays(self, year):
-        # We're subclassing UnitedKingdom and replacing its
-        # _additional_holidays method to add Isle of Man exclusive holidays
->>>>>>> ab175bf4
 
+        # Isle of Man exclusive holidays
         # TT bank holiday (first Friday in June)
         self[date(year, JUN, 1) + rd(weekday=FR)] = "TT Bank Holiday"
 
