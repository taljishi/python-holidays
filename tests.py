# -*- coding: utf-8 -*-

#  python-holidays
#  ---------------
#  A fast, efficient Python library for generating country, province and state
#  specific sets of holidays on the fly. It aims to make determining whether a
#  specific date is a holiday as fast and flexible as possible.
#
#  Author:  ryanss <ryanssdev@icloud.com> (c) 2014-1017
#           dr-prodigy <maurizio.montel@gmail.com> (c) 2018
#  Website: https://github.com/dr-prodigy/python-holidays
#  License: MIT (see LICENSE file)

from itertools import product
from datetime import date, datetime
from dateutil.relativedelta import relativedelta, MO
import unittest

import holidays


class TestBasics(unittest.TestCase):

    def setUp(self):
        self.holidays = holidays.US()

    def test_contains(self):
        self.assertIn(date(2014, 1, 1), self.holidays)
        self.assertNotIn(date(2014, 1, 2), self.holidays)

    def test_getitem(self):
        self.assertEqual(self.holidays[date(2014, 1, 1)], "New Year's Day")
        self.assertEqual(self.holidays.get(date(2014, 1, 1)), "New Year's Day")
        self.assertRaises(KeyError, lambda: self.holidays[date(2014, 1, 2)])
        self.assertIsNone(self.holidays.get(date(2014, 1, 2)))

    def test_get(self):
        self.assertEqual(self.holidays.get('2014-01-01'), "New Year's Day")
        self.assertIsNone(self.holidays.get('2014-01-02'))
        self.assertFalse(self.holidays.get('2014-01-02', False))
        self.assertTrue(self.holidays.get('2014-01-02', True))

    def test_pop(self):
        self.assertRaises(KeyError, lambda: self.holidays.pop('2014-01-02'))
        self.assertFalse(self.holidays.pop('2014-01-02', False))
        self.assertTrue(self.holidays.pop('2014-01-02', True))
        self.assertIn(date(2014, 1, 1), self.holidays)
        self.assertEqual(self.holidays.pop('2014-01-01'), "New Year's Day")
        self.assertNotIn(date(2014, 1, 1), self.holidays)
        self.assertIn(date(2014, 7, 4), self.holidays)

    def test_setitem(self):
        self.holidays = holidays.US(years=[2014])
        self.assertEqual(len(self.holidays), 10)
        self.holidays[date(2014, 1, 3)] = "Fake Holiday"
        self.assertEqual(len(self.holidays), 11)
        self.assertIn(date(2014, 1, 3), self.holidays)
        self.assertEqual(self.holidays.get(date(2014, 1, 3)), "Fake Holiday")

    def test_update(self):
        h = holidays.HolidayBase()
        h.update({
            date(2015, 1, 1): "New Year's Day",
            '2015-12-25': "Christmas Day",
        })
        self.assertIn('2015-01-01', h)
        self.assertIn(date(2015, 12, 25), h)

    def test_append(self):
        h = holidays.HolidayBase()
        h.update({
            date(2015, 1, 1): "New Year's Day",
            '2015-12-25': "Christmas Day",
        })
        h.append([date(2015, 4, 1), '2015-04-03'])
        h.append(date(2015, 4, 6))
        h.append('2015-04-07')
        self.assertIn('2015-01-01', h)
        self.assertIn(date(2015, 12, 25), h)
        self.assertIn('2015-04-01', h)
        self.assertNotIn('2015-04-02', h)
        self.assertIn('2015-04-03', h)
        self.assertNotIn('2015-04-04', h)
        self.assertNotIn('2015-04-05', h)
        self.assertIn('2015-04-06', h)
        self.assertIn('2015-04-07', h)

    def test_eq_ne(self):
        us1 = holidays.UnitedStates()
        us2 = holidays.US()
        us3 = holidays.UnitedStates(years=[2014])
        us4 = holidays.US(years=[2014])
        ca1 = holidays.Canada()
        ca2 = holidays.CA()
        ca3 = holidays.Canada(years=[2014])
        ca4 = holidays.CA(years=[2014])
        self.assertEqual(us1, us2)
        self.assertEqual(us3, us4)
        self.assertEqual(ca1, ca2)
        self.assertEqual(ca3, ca4)
        self.assertNotEqual(us1, us3)
        self.assertNotEqual(us1, ca1)
        self.assertNotEqual(us3, ca3)
        self.assertNotEqual(us1, us3)

    def test_add(self):
        ca = holidays.CA()
        us = holidays.US()
        mx = holidays.MX()
        na = ca + (us + mx)
        self.assertNotIn('2014-07-01', us)
        self.assertIn('2014-07-01', ca)
        self.assertNotIn('2014-07-04', ca)
        self.assertIn('2014-07-04', us)
        self.assertIn('2014-07-04', ca + us)
        self.assertIn('2014-07-04', us + ca)
        self.assertIn('2015-07-04', ca + us)
        self.assertIn('2015-07-04', us + ca)
        self.assertIn('2015-07-01', ca + us)
        self.assertIn('2015-07-01', us + ca)
        self.assertIn('2014-07-04', na)
        self.assertIn('2015-07-04', na)
        self.assertIn('2015-07-01', na)
        self.assertIn('2000-02-05', na)
        self.assertEqual((ca + us).prov, 'ON')
        self.assertEqual((us + ca).prov, 'ON')
        ca = holidays.CA(years=[2014], expand=False)
        us = holidays.US(years=[2014, 2015], expand=True)
        self.assertTrue((ca + us).expand)
        self.assertEqual((ca + us).years, {2014, 2015})
        self.assertEqual((us + ca).years, {2014, 2015})
        na = holidays.CA()
        na += holidays.US()
        na += holidays.MX()
        self.assertEqual(na.country, ['CA', 'US', 'MX'])
        self.assertIn('2014-07-04', na)
        self.assertIn('2014-07-04', na)
        self.assertIn('2015-07-04', na)
        self.assertIn('2015-07-04', na)
        self.assertIn('2015-07-01', na)
        self.assertIn('2015-07-01', na)
        self.assertIn('2000-02-05', na)
        self.assertEqual(na.prov, 'ON')
        na = holidays.CA() + holidays.US()
        na += holidays.MX()
        self.assertIn('2014-07-04', na)
        self.assertIn('2014-07-04', na)
        self.assertIn('2015-07-04', na)
        self.assertIn('2015-07-04', na)
        self.assertIn('2015-07-01', na)
        self.assertIn('2015-07-01', na)
        self.assertIn('2000-02-05', na)
        self.assertEqual(na.prov, 'ON')
        self.assertRaises(TypeError, lambda: holidays.US() + {})
        na = ca + (us + mx) + ca + (mx + us + holidays.CA(prov='BC'))
        self.assertIn('2000-02-05', na)
        self.assertIn('2014-02-10', na)
        self.assertIn('2014-02-17', na)
        self.assertIn('2014-07-04', na)
        provs = (holidays.CA(prov='ON', years=[2014]) +
                 holidays.CA(prov='BC', years=[2015]))
        self.assertIn("2015-02-09", provs)
        self.assertIn("2015-02-16", provs)
        self.assertEqual(provs.prov, ['ON', 'BC'])
        a = sum(holidays.CA(prov=x) for x in holidays.CA.PROVINCES)
        self.assertEqual(a.country, 'CA')
        self.assertEqual(a.prov, holidays.CA.PROVINCES)
        self.assertIn("2015-02-09", a)
        self.assertIn("2015-02-16", a)
        na = holidays.CA() + holidays.US() + holidays.MX()
        self.assertIn(date(1969, 12, 25), na)
        self.assertEqual(na.get(date(1969, 7, 1)), "Dominion Day")
        self.assertEqual(na.get(date(1983, 7, 1)), "Canada Day")
        self.assertEqual(na.get(date(1969, 12, 25)),
                         "Christmas Day, Navidad [Christmas]")
        na = holidays.MX() + holidays.CA() + holidays.US()
        self.assertEqual(na.get(date(1969, 12, 25)),
                         "Navidad [Christmas], Christmas Day")

    def test_get_list(self):
        westland = holidays.NZ(prov='WTL')
        chathams = holidays.NZ(prov='CIT')
        wild = westland + chathams
        self.assertEqual(wild[date(1969, 12, 1)],
                         ("Westland Anniversary Day, " +
                          "Chatham Islands Anniversary Day"))

        self.assertEqual(wild.get_list(date(1969, 12, 1)),
                         ["Westland Anniversary Day",
                          "Chatham Islands Anniversary Day"])
        self.assertEqual(wild.get_list(date(1969, 1, 1)),
                         ["New Year's Day"])
        self.assertEqual(westland.get_list(date(1969, 12, 1)),
                         ["Westland Anniversary Day"])
        self.assertEqual(westland.get_list(date(1969, 1, 1)),
                         ["New Year's Day"])
        self.assertEqual(chathams.get_list(date(1969, 12, 1)),
                         ["Chatham Islands Anniversary Day"])
        self.assertEqual(chathams.get_list(date(1969, 1, 1)),
                         ["New Year's Day"])
        ca = holidays.CA()
        us = holidays.US()
        mx = holidays.MX()
        na = ca + us + mx
        self.assertIn(date(1969, 12, 25), na)
        self.assertEqual(na.get_list(date(1969, 12, 25)),
                         ["Christmas Day", "Navidad [Christmas]"])
        self.assertEqual(na.get_list(date(1969, 7, 1)), ["Dominion Day"])
        self.assertEqual(na.get_list(date(1969, 1, 3)), [])

    def test_radd(self):
        self.assertRaises(TypeError, lambda: 1 + holidays.US())

    def test_inheritance(self):
        class NoColumbusHolidays(holidays.US):
            def _populate(self, year):
                holidays.US._populate(self, year)
                self.pop(date(year, 10, 1) + relativedelta(weekday=MO(+2)))

        hdays = NoColumbusHolidays()
        self.assertIn(date(2014, 10, 13), self.holidays)
        self.assertNotIn(date(2014, 10, 13), hdays)
        self.assertIn(date(2014, 1, 1), hdays)
        self.assertIn(date(2020, 10, 12), self.holidays)
        self.assertNotIn(date(2020, 10, 12), hdays)
        self.assertIn(date(2020, 1, 1), hdays)

        class NinjaTurtlesHolidays(holidays.US):
            def _populate(self, year):
                holidays.US._populate(self, year)
                self[date(year, 7, 13)] = "Ninja Turtle's Day"

        hdays = NinjaTurtlesHolidays()
        self.assertNotIn(date(2014, 7, 13), self.holidays)
        self.assertIn(date(2014, 7, 13), hdays)
        self.assertIn(date(2014, 1, 1), hdays)
        self.assertNotIn(date(2020, 7, 13), self.holidays)
        self.assertIn(date(2020, 7, 13), hdays)
        self.assertIn(date(2020, 1, 1), hdays)

        class NewCountry(holidays.HolidayBase):
            def _populate(self, year):
                self[date(year, 1, 2)] = "New New Year's"

        hdays = NewCountry()
        self.assertNotIn(date(2014, 1, 1), hdays)
        self.assertIn(date(2014, 1, 2), hdays)

        class Dec31Holiday(holidays.HolidayBase):
            def _populate(self, year):
                self[date(year, 12, 31)] = "New Year's Eve"

        self.assertIn(date(2014, 12, 31), Dec31Holiday())


class TestArgs(unittest.TestCase):

    def setUp(self):
        self.holidays = holidays.US()

    def test_country(self):
        self.assertEqual(self.holidays.country, 'US')
        self.assertIn(date(2014, 7, 4), self.holidays)
        self.assertNotIn(date(2014, 7, 1), self.holidays)
        self.holidays = holidays.UnitedStates()
        self.assertEqual(self.holidays.country, 'US')
        self.assertIn(date(2014, 7, 4), self.holidays)
        self.assertNotIn(date(2014, 7, 1), self.holidays)
        self.assertEqual(self.holidays.country, 'US')
        self.holidays = holidays.CA()
        self.assertEqual(self.holidays.country, 'CA')
        self.assertEqual(self.holidays.prov, 'ON')
        self.assertIn(date(2014, 7, 1), self.holidays)
        self.assertNotIn(date(2014, 7, 4), self.holidays)
        self.holidays = holidays.CA(prov='BC')
        self.assertEqual(self.holidays.country, 'CA')
        self.assertEqual(self.holidays.prov, 'BC')
        self.assertIn(date(2014, 7, 1), self.holidays)
        self.assertNotIn(date(2014, 7, 4), self.holidays)

    def test_years(self):
        self.assertEqual(len(self.holidays.years), 0)
        self.assertNotIn(date(2014, 1, 2), self.holidays)
        self.assertEqual(len(self.holidays.years), 1)
        self.assertIn(2014, self.holidays.years)
        self.assertNotIn(date(2013, 1, 2), self.holidays)
        self.assertNotIn(date(2014, 1, 2), self.holidays)
        self.assertNotIn(date(2015, 1, 2), self.holidays)
        self.assertEqual(len(self.holidays.years), 3)
        self.assertIn(2013, self.holidays.years)
        self.assertIn(2015, self.holidays.years)
        self.holidays = holidays.US(years=range(2010, 2015 + 1))
        self.assertEqual(len(self.holidays.years), 6)
        self.assertNotIn(2009, self.holidays.years)
        self.assertIn(2010, self.holidays.years)
        self.assertIn(2015, self.holidays.years)
        self.assertNotIn(2016, self.holidays.years)
        self.holidays = holidays.US(years=(2013, 2015, 2015))
        self.assertEqual(len(self.holidays.years), 2)
        self.assertIn(2013, self.holidays.years)
        self.assertNotIn(2014, self.holidays.years)
        self.assertIn(2015, self.holidays.years)
        self.assertIn(date(2021, 12, 31), holidays.US(years=[2022]).keys())
        self.holidays = holidays.US(years=2015)
        self.assertNotIn(2014, self.holidays.years)
        self.assertIn(2015, self.holidays.years)

    def test_expand(self):
        self.holidays = holidays.US(years=(2013, 2015), expand=False)
        self.assertEqual(len(self.holidays.years), 2)
        self.assertIn(2013, self.holidays.years)
        self.assertNotIn(2014, self.holidays.years)
        self.assertIn(2015, self.holidays.years)
        self.assertNotIn(date(2014, 1, 1), self.holidays)
        self.assertEqual(len(self.holidays.years), 2)
        self.assertNotIn(2014, self.holidays.years)

    def test_observed(self):
        self.holidays = holidays.US(observed=False)
        self.assertIn(date(2000, 1, 1), self.holidays)
        self.assertNotIn(date(1999, 12, 31), self.holidays)
        self.assertIn(date(2012, 1, 1), self.holidays)
        self.assertNotIn(date(2012, 1, 2), self.holidays)
        self.holidays.observed = True
        self.assertIn(date(2000, 1, 1), self.holidays)
        self.assertIn(date(1999, 12, 31), self.holidays)
        self.assertIn(date(2012, 1, 1), self.holidays)
        self.assertIn(date(2012, 1, 2), self.holidays)
        self.holidays.observed = False
        self.assertIn(date(2000, 1, 1), self.holidays)
        self.assertNotIn(date(1999, 12, 31), self.holidays)
        self.assertIn(date(2012, 1, 1), self.holidays)
        self.assertNotIn(date(2012, 1, 2), self.holidays)
        self.holidays = holidays.US(years=[2022], observed=False)
        self.assertNotIn(date(2021, 12, 31), self.holidays.keys())

        self.holidays = holidays.CA(observed=False)
        self.assertNotIn(date(1878, 7, 3), self.holidays)
        self.holidays.observed = True
        self.assertIn(date(2018, 7, 2), self.holidays)


class TestKeyTransforms(unittest.TestCase):

    def setUp(self):
        self.holidays = holidays.US()

    def test_dates(self):
        self.assertIn(date(2014, 1, 1), self.holidays)
        self.assertEqual(self.holidays[date(2014, 1, 1)], "New Year's Day")
        self.holidays[date(2014, 1, 3)] = "Fake Holiday"
        self.assertIn(date(2014, 1, 3), self.holidays)
        self.assertEqual(self.holidays.pop(date(2014, 1, 3)), "Fake Holiday")
        self.assertNotIn(date(2014, 1, 3), self.holidays)

    def test_datetimes(self):
        self.assertIn(datetime(2014, 1, 1, 13, 45), self.holidays)
        self.assertEqual(self.holidays[datetime(2014, 1, 1, 13, 45)],
                         "New Year's Day")
        self.holidays[datetime(2014, 1, 3, 1, 1)] = "Fake Holiday"
        self.assertIn(datetime(2014, 1, 3, 2, 2), self.holidays)
        self.assertEqual(self.holidays.pop(datetime(2014, 1, 3, 4, 4)),
                         "Fake Holiday")
        self.assertNotIn(datetime(2014, 1, 3, 2, 2), self.holidays)

    def test_timestamp(self):
        self.assertIn(1388552400, self.holidays)
        self.assertEqual(self.holidays[1388552400], "New Year's Day")
        self.assertIn(1388552400.01, self.holidays)
        self.assertEqual(self.holidays[1388552400.01], "New Year's Day")
        self.holidays[1388725200] = "Fake Holiday"
        self.assertIn(1388725201, self.holidays)
        self.assertEqual(self.holidays.pop(1388725202), "Fake Holiday")
        self.assertNotIn(1388725201, self.holidays)

    def test_strings(self):
        self.assertIn("2014-01-01", self.holidays)
        self.assertEqual(self.holidays["2014-01-01"], "New Year's Day")
        self.assertIn("01/01/2014", self.holidays)
        self.assertEqual(self.holidays["01/01/2014"], "New Year's Day")
        self.holidays["01/03/2014"] = "Fake Holiday"
        self.assertIn("01/03/2014", self.holidays)
        self.assertEqual(self.holidays.pop("01/03/2014"), "Fake Holiday")
        self.assertNotIn("01/03/2014", self.holidays)

    def test_exceptions(self):
        self.assertRaises(
            (TypeError, ValueError), lambda: "abc" in self.holidays)
        self.assertRaises(
            (TypeError, ValueError), lambda: self.holidays.get("abc123"))
        self.assertRaises(
            (TypeError, ValueError), self.holidays.__setitem__, "abc", "Test")
        self.assertRaises(
            (TypeError, ValueError), lambda: {} in self.holidays)


class TestCountryHoliday(unittest.TestCase):

    def setUp(self):
        self.holidays = holidays.CountryHoliday('US')

    def test_country(self):
        self.assertEqual(self.holidays.country, 'US')

    def test_country_state(self):
        h = holidays.CountryHoliday('US', state='NY')
        self.assertEqual(h.state, 'NY')

    def test_country_province(self):
        h = holidays.CountryHoliday('AU', prov='NT')
        self.assertEqual(h.prov, 'NT')

    def test_exceptions(self):
        self.assertRaises((KeyError), lambda: holidays.CountryHoliday('XXXX'))


class TestCA(unittest.TestCase):

    def setUp(self):
        self.holidays = holidays.CA(observed=False)

    def test_new_years(self):
        self.assertNotIn(date(2010, 12, 31), self.holidays)
        self.assertNotIn(date(2017, 1, 2), self.holidays)
        self.holidays.observed = True
        self.assertIn(date(2010, 12, 31), self.holidays)
        self.assertIn(date(2017, 1, 2), self.holidays)
        self.holidays.observed = False
        for year in range(1900, 2100):
            dt = date(year, 1, 1)
            self.assertIn(dt, self.holidays)
            self.assertNotIn(dt + relativedelta(days=-1), self.holidays)
            self.assertNotIn(dt + relativedelta(days=+1), self.holidays)

    def test_islander_day(self):
        pei_holidays = holidays.CA(prov="PE")
        for dt in [date(2009, 2, 9), date(2010, 2, 15), date(2011, 2, 21),
                   date(2012, 2, 20), date(2013, 2, 18), date(2014, 2, 17),
                   date(2015, 2, 16), date(2016, 2, 15), date(2020, 2, 17)]:
            if dt.year >= 2010:
                self.assertNotEqual(self.holidays[dt], "Islander Day")
            elif dt.year == 2009:
                self.assertNotIn(dt, self.holidays)
            self.assertIn(dt, pei_holidays)
            self.assertNotIn(dt + relativedelta(days=-1), pei_holidays)
            self.assertNotIn(dt + relativedelta(days=+1), pei_holidays)

    def test_family_day(self):
        ab_holidays = holidays.CA(prov="AB")
        bc_holidays = holidays.CA(prov="BC")
        mb_holidays = holidays.CA(prov="MB")
        sk_holidays = holidays.CA(prov="SK")
        for dt in [date(1990, 2, 19), date(1999, 2, 15), date(2000, 2, 21),
                   date(2006, 2, 20)]:
            self.assertNotIn(dt, self.holidays)
            self.assertIn(dt, ab_holidays)
            self.assertNotIn(dt, bc_holidays)
            self.assertNotIn(dt, mb_holidays)
            self.assertNotIn(dt, sk_holidays)
        dt = date(2007, 2, 19)
        self.assertNotIn(dt, self.holidays)
        self.assertIn(dt, ab_holidays)
        self.assertNotIn(dt, bc_holidays)
        self.assertNotIn(dt, mb_holidays)
        self.assertIn(dt, sk_holidays)
        for dt in [date(2008, 2, 18), date(2012, 2, 20), date(2014, 2, 17),
                   date(2018, 2, 19)]:
            self.assertIn(dt, self.holidays)
            self.assertIn(dt, ab_holidays)
            self.assertNotIn(dt, bc_holidays)
            self.assertIn(dt, mb_holidays)
            self.assertIn(dt, sk_holidays)
        for dt in [date(2019, 2, 18), date(2020, 2, 17)]:
            self.assertIn(dt, self.holidays)
            self.assertIn(dt, ab_holidays)
            self.assertIn(dt, bc_holidays)
            self.assertIn(dt, mb_holidays)
            self.assertIn(dt, sk_holidays)
        for dt in [date(2013, 2, 11), date(2016, 2, 8)]:
            self.assertNotIn(dt, self.holidays)
            self.assertNotIn(dt, ab_holidays)
            self.assertIn(dt, bc_holidays)
            self.assertNotIn(dt, mb_holidays)
            self.assertNotIn(dt, sk_holidays)
        self.assertEqual(mb_holidays[date(2014, 2, 17)], "Louis Riel Day")

    def test_st_patricks_day(self):
        nl_holidays = holidays.CA(prov="NL", observed=False)
        for dt in [date(1900, 3, 19), date(1999, 3, 15), date(2000, 3, 20),
                   date(2012, 3, 19), date(2013, 3, 18), date(2014, 3, 17),
                   date(2015, 3, 16), date(2016, 3, 14), date(2020, 3, 16)]:
            self.assertNotIn(dt, self.holidays)
            self.assertIn(dt, nl_holidays)
            self.assertNotIn(dt + relativedelta(days=-1), nl_holidays)
            self.assertNotIn(dt + relativedelta(days=+1), nl_holidays)

    def test_good_friday(self):
        qc_holidays = holidays.CA(prov="QC")
        for dt in [date(1900, 4, 13), date(1901, 4, 5), date(1902, 3, 28),
                   date(1999, 4, 2), date(2000, 4, 21), date(2010, 4, 2),
                   date(2018, 3, 30), date(2019, 4, 19), date(2020, 4, 10)]:
            self.assertIn(dt, self.holidays)
            self.assertNotIn(dt + relativedelta(days=-1), self.holidays)
            self.assertNotIn(dt + relativedelta(days=+1), self.holidays)
            self.assertNotIn(dt, qc_holidays)

    def test_easter_monday(self):
        qc_holidays = holidays.CA(prov="QC")
        for dt in [date(1900, 4, 16), date(1901, 4, 8), date(1902, 3, 31),
                   date(1999, 4, 5), date(2000, 4, 24), date(2010, 4, 5),
                   date(2018, 4, 2), date(2019, 4, 22), date(2020, 4, 13)]:
            self.assertNotIn(dt, self.holidays)
            self.assertIn(dt, qc_holidays)
            self.assertNotIn(dt + relativedelta(days=-1), qc_holidays)
            self.assertNotIn(dt + relativedelta(days=+1), qc_holidays)

    def test_st_georges_day(self):
        nl_holidays = holidays.CA(prov="NL")
        for dt in [date(1990, 4, 23), date(1999, 4, 26), date(2000, 4, 24),
                   date(2010, 4, 19), date(2016, 4, 25), date(2020, 4, 20)]:
            self.assertNotIn(dt, self.holidays)
            self.assertIn(dt, nl_holidays)
            self.assertNotIn(dt + relativedelta(days=-1), nl_holidays)
            self.assertNotIn(dt + relativedelta(days=+1), nl_holidays)

    def test_victoria_day(self):
        for dt in [date(1953, 5, 18), date(1999, 5, 24), date(2000, 5, 22),
                   date(2010, 5, 24), date(2015, 5, 18), date(2020, 5, 18)]:
            self.assertIn(dt, self.holidays)
            self.assertNotIn(dt + relativedelta(days=-1), self.holidays)
            self.assertNotIn(dt + relativedelta(days=+1), self.holidays)

    def test_national_aboriginal_day(self):
        nt_holidays = holidays.CA(prov="NT")
        self.assertNotIn(date(1995, 6, 21), nt_holidays)
        for year in range(1996, 2100):
            dt = date(year, 6, 21)
            self.assertNotIn(dt, self.holidays)
            self.assertIn(dt, nt_holidays)
            self.assertNotIn(dt + relativedelta(days=-1), nt_holidays)
            self.assertNotIn(dt + relativedelta(days=+1), nt_holidays)

    def test_st_jean_baptiste_day(self):
        qc_holidays = holidays.CA(prov="QC", observed=False)
        self.assertNotIn(date(1924, 6, 24), qc_holidays)
        for year in range(1925, 2100):
            dt = date(year, 6, 24)
            self.assertNotIn(dt, self.holidays)
            self.assertIn(dt, qc_holidays)
            self.assertNotIn(dt + relativedelta(days=-1), qc_holidays)
            self.assertNotIn(dt + relativedelta(days=+1), qc_holidays)
        self.assertNotIn(date(2001, 6, 25), qc_holidays)
        qc_holidays.observed = True
        self.assertIn(date(2001, 6, 25), qc_holidays)

    def test_discovery_day(self):
        nl_holidays = holidays.CA(prov="NL")
        yu_holidays = holidays.CA(prov="YU")
        for dt in [date(1997, 6, 23), date(1999, 6, 21), date(2000, 6, 26),
                   date(2010, 6, 21), date(2016, 6, 27), date(2020, 6, 22)]:
            self.assertNotIn(dt, self.holidays)
            self.assertIn(dt, nl_holidays)
            self.assertNotIn(dt, yu_holidays)
        for dt in [date(1912, 8, 19), date(1999, 8, 16), date(2000, 8, 21),
                   date(2006, 8, 21), date(2016, 8, 15), date(2020, 8, 17)]:
            self.assertNotIn(dt, self.holidays)
            self.assertNotIn(dt, nl_holidays)
            self.assertIn(dt, yu_holidays)

    def test_canada_day(self):
        for year in range(1900, 2100):
            dt = date(year, 7, 1)
            self.assertIn(dt, self.holidays)
            self.assertNotIn(dt + relativedelta(days=-1), self.holidays)
            self.assertNotIn(dt + relativedelta(days=+1), self.holidays)
        self.assertNotIn(date(2006, 7, 3), self.holidays)
        self.assertNotIn(date(2007, 7, 2), self.holidays)
        self.holidays.observed = True
        self.assertIn(date(2006, 7, 3), self.holidays)
        self.assertIn(date(2007, 7, 2), self.holidays)

    def test_nunavut_day(self):
        nu_holidays = holidays.CA(prov="NU", observed=False)
        self.assertNotIn(date(1999, 7, 9), nu_holidays)
        self.assertNotIn(date(2000, 7, 9), nu_holidays)
        self.assertIn(date(2000, 4, 1), nu_holidays)
        for year in range(2001, 2100):
            dt = date(year, 7, 9)
            self.assertNotIn(dt, self.holidays)
            self.assertIn(dt, nu_holidays)
            self.assertNotIn(dt + relativedelta(days=-1), nu_holidays)
            self.assertNotIn(dt + relativedelta(days=+1), nu_holidays)
        self.assertNotIn(date(2017, 7, 10), nu_holidays)
        nu_holidays.observed = True
        self.assertIn(date(2017, 7, 10), nu_holidays)

    def test_civic_holiday(self):
        bc_holidays = holidays.CA(prov="BC")
        for dt in [date(1900, 8, 6), date(1955, 8, 1), date(1973, 8, 6)]:
            self.assertIn(dt, self.holidays)
            self.assertNotIn(dt, bc_holidays)
        for dt in [date(1974, 8, 5), date(1999, 8, 2), date(2000, 8, 7),
                   date(2010, 8, 2), date(2015, 8, 3), date(2020, 8, 3)]:
            self.assertIn(dt, self.holidays)
            self.assertIn(dt, bc_holidays)

    def test_labour_day(self):
        self.assertNotIn(date(1893, 9, 4), self.holidays)
        for dt in [date(1894, 9, 3), date(1900, 9, 3), date(1999, 9, 6),
                   date(2000, 9, 4), date(2014, 9, 1), date(2015, 9, 7)]:
            self.assertIn(dt, self.holidays)
            self.assertNotIn(dt + relativedelta(days=-1), self.holidays)
            self.assertNotIn(dt + relativedelta(days=+1), self.holidays)

    def test_thanksgiving(self):
        ns_holidays = holidays.CA(prov="NB")
        for dt in [date(1931, 10, 12), date(1990, 10, 8), date(1999, 10, 11),
                   date(2000, 10, 9), date(2013, 10, 14), date(2020, 10, 12)]:
            self.assertIn(dt, self.holidays)
            self.assertNotIn(dt + relativedelta(days=-1), self.holidays)
            self.assertNotIn(dt + relativedelta(days=+1), self.holidays)
            self.assertNotIn(dt, ns_holidays)

    def test_remembrance_day(self):
        ab_holidays = holidays.CA(prov="AB", observed=False)
        nl_holidays = holidays.CA(prov="NL", observed=False)
        self.assertNotIn(date(1930, 11, 11), ab_holidays)
        self.assertNotIn(date(1930, 11, 11), nl_holidays)
        for year in range(1931, 2100):
            dt = date(year, 11, 11)
            self.assertNotIn(dt, self.holidays)
            self.assertIn(dt, ab_holidays)
            self.assertIn(dt, nl_holidays)
            self.assertNotIn(dt + relativedelta(days=-1), nl_holidays)
            self.assertNotIn(dt + relativedelta(days=+1), nl_holidays)
        self.assertNotIn(date(2007, 11, 12), ab_holidays)
        self.assertNotIn(date(2007, 11, 12), nl_holidays)
        ab_holidays.observed = True
        nl_holidays.observed = True
        self.assertNotIn(date(2007, 11, 12), ab_holidays)
        self.assertIn(date(2007, 11, 12), nl_holidays)

    def test_christmas_day(self):
        for year in range(1900, 2100):
            dt = date(year, 12, 25)
            self.assertIn(dt, self.holidays)
            self.assertNotIn(dt + relativedelta(days=-1), self.holidays)
        self.assertNotIn(date(2010, 12, 24), self.holidays)
        self.assertNotEqual(self.holidays[date(2011, 12, 26)],
                            "Christmas Day (Observed)")
        self.holidays.observed = True
        self.assertIn(date(2010, 12, 24), self.holidays)
        self.assertEqual(self.holidays[date(2011, 12, 26)],
                         "Christmas Day (Observed)")

    def test_boxing_day(self):
        for year in range(1900, 2100):
            dt = date(year, 12, 26)
            self.assertIn(dt, self.holidays)
            self.assertNotIn(dt + relativedelta(days=+1), self.holidays)
        self.assertNotIn(date(2009, 12, 28), self.holidays)
        self.assertNotIn(date(2010, 12, 27), self.holidays)
        self.holidays.observed = True
        self.assertIn(date(2009, 12, 28), self.holidays)
        self.assertIn(date(2010, 12, 27), self.holidays)


class TestCO(unittest.TestCase):

    def setUp(self):
        self.holidays = holidays.CO(observed=True)

    def test_2016(self):
        # http://www.officeholidays.com/countries/colombia/
        self.assertIn(date(2016, 1, 1), self.holidays)
        self.assertIn(date(2016, 1, 11), self.holidays)
        self.assertIn(date(2016, 3, 21), self.holidays)
        self.assertIn(date(2016, 3, 24), self.holidays)
        self.assertIn(date(2016, 3, 25), self.holidays)
        self.assertIn(date(2016, 5, 1), self.holidays)
        self.assertIn(date(2016, 5, 9), self.holidays)
        self.assertIn(date(2016, 5, 30), self.holidays)
        self.assertIn(date(2016, 6, 6), self.holidays)
        self.assertIn(date(2016, 7, 4), self.holidays)
        self.assertIn(date(2016, 7, 20), self.holidays)
        self.assertIn(date(2016, 8, 7), self.holidays)
        self.assertIn(date(2016, 8, 15), self.holidays)
        self.assertIn(date(2016, 10, 17), self.holidays)
        self.assertIn(date(2016, 11, 7), self.holidays)
        self.assertIn(date(2016, 11, 14), self.holidays)
        self.assertIn(date(2016, 12, 8), self.holidays)
        self.assertIn(date(2016, 12, 25), self.holidays)

    def test_others(self):
        # holidays falling on weekend
        self.assertNotIn(date(2017, 1, 1), self.holidays)
        self.assertNotIn(date(2014, 7, 20), self.holidays)
        self.assertNotIn(date(2018, 8, 12), self.holidays)

        self.assertIn(date(2014, 1, 6), self.holidays)
        self.assertIn(date(2012, 3, 19), self.holidays)
        self.assertIn(date(2015, 6, 29), self.holidays)
        self.assertIn(date(2010, 8, 16), self.holidays)
        self.assertIn(date(2015, 10, 12), self.holidays)
        self.assertIn(date(2010, 11, 1), self.holidays)
        self.assertIn(date(2013, 11, 11), self.holidays)
        self.holidays.observed = False
        self.assertIn(date(2016, 5, 5), self.holidays)
        self.assertIn(date(2016, 5, 26), self.holidays)


class TestMX(unittest.TestCase):

    def setUp(self):
        self.holidays = holidays.MX(observed=False)

    def test_new_years(self):
        self.assertNotIn(date(2010, 12, 31), self.holidays)
        self.assertNotIn(date(2017, 1, 2), self.holidays)
        self.holidays.observed = True
        self.assertIn(date(2010, 12, 31), self.holidays)
        self.assertIn(date(2017, 1, 2), self.holidays)
        self.holidays.observed = False
        for year in range(1900, 2100):
            dt = date(year, 1, 1)
            self.assertIn(dt, self.holidays)
            self.assertNotIn(dt + relativedelta(days=-1), self.holidays)
            self.assertNotIn(dt + relativedelta(days=+1), self.holidays)

    def test_constitution_day(self):
        for dt in [date(2005, 2, 5), date(2006, 2, 5), date(2007, 2, 5),
                   date(2008, 2, 4), date(2009, 2, 2), date(2010, 2, 1),
                   date(2015, 2, 2), date(2016, 2, 1), date(2020, 2, 3)]:
            self.assertIn(dt, self.holidays)
            self.assertNotIn(dt + relativedelta(days=-1), self.holidays)
            self.assertNotIn(dt + relativedelta(days=+1), self.holidays)

    def test_benito_juarez(self):
        for dt in [date(2005, 3, 21), date(2006, 3, 21), date(2007, 3, 19),
                   date(2008, 3, 17), date(2009, 3, 16), date(2010, 3, 15),
                   date(2015, 3, 16), date(2016, 3, 21), date(2020, 3, 16)]:
            self.assertIn(dt, self.holidays)
            self.assertNotIn(dt + relativedelta(days=-1), self.holidays)
            self.assertNotIn(dt + relativedelta(days=+1), self.holidays)

    def test_labor_day(self):
        self.assertNotIn(date(2010, 4, 30), self.holidays)
        self.assertNotIn(date(2011, 5, 2), self.holidays)
        self.holidays.observed = True
        self.assertIn(date(2010, 4, 30), self.holidays)
        self.assertIn(date(2011, 5, 2), self.holidays)
        self.holidays.observed = False
        self.assertNotIn(date(1922, 5, 1), self.holidays)
        for year in range(1923, 2100):
            dt = date(year, 5, 1)
            self.assertIn(dt, self.holidays)
            self.assertNotIn(dt + relativedelta(days=-1), self.holidays)
            self.assertNotIn(dt + relativedelta(days=+1), self.holidays)

    def test_independence_day(self):
        self.assertNotIn(date(2006, 9, 15), self.holidays)
        self.assertNotIn(date(2007, 9, 17), self.holidays)
        self.holidays.observed = True
        self.assertIn(date(2006, 9, 15), self.holidays)
        self.assertIn(date(2007, 9, 17), self.holidays)
        self.holidays.observed = False
        for year in range(1900, 2100):
            dt = date(year, 9, 16)
            self.assertIn(dt, self.holidays)
            self.assertNotIn(dt + relativedelta(days=-1), self.holidays)
            self.assertNotIn(dt + relativedelta(days=+1), self.holidays)

    def test_revolution_day(self):
        for dt in [date(2005, 11, 20), date(2006, 11, 20), date(2007, 11, 19),
                   date(2008, 11, 17), date(2009, 11, 16), date(2010, 11, 15),
                   date(2015, 11, 16), date(2016, 11, 21), date(2020, 11, 16)]:
            self.assertIn(dt, self.holidays)
            self.assertNotIn(dt + relativedelta(days=-1), self.holidays)
            self.assertNotIn(dt + relativedelta(days=+1), self.holidays)

    def test_change_of_government(self):
        self.assertNotIn(date(2012, 11, 30), self.holidays)
        self.assertNotIn(date(2024, 12, 2), self.holidays)
        self.holidays.observed = True
        self.assertIn(date(2012, 11, 30), self.holidays)
        self.assertIn(date(2024, 12, 2), self.holidays)
        self.holidays.observed = False
        for year in range(1970, 2100):
            dt = date(year, 12, 1)
            if (2018 - year) % 6 == 0:
                self.assertIn(dt, self.holidays)
                self.assertNotIn(dt + relativedelta(days=-1), self.holidays)
                self.assertNotIn(dt + relativedelta(days=+1), self.holidays)
            else:
                self.assertNotIn(dt, self.holidays)

    def test_christmas(self):
        for year in range(1900, 2100):
            dt = date(year, 12, 25)
            self.assertIn(dt, self.holidays)
            self.assertNotIn(dt + relativedelta(days=-1), self.holidays)
            self.assertNotIn(dt + relativedelta(days=+1), self.holidays)
        self.assertNotIn(date(2010, 12, 24), self.holidays)
        self.assertNotIn(date(2016, 12, 26), self.holidays)
        self.holidays.observed = True
        self.assertIn(date(2010, 12, 24), self.holidays)
        self.assertIn(date(2016, 12, 26), self.holidays)


class TestNetherlands(unittest.TestCase):

    def setUp(self):
        self.holidays = holidays.NL()

    def test_2017(self):
        # http://www.iamsterdam.com/en/plan-your-trip/practical-info/public-holidays
        self.assertIn(date(2017, 1, 1), self.holidays)
        self.assertIn(date(2017, 4, 16), self.holidays)
        self.assertIn(date(2017, 4, 17), self.holidays)
        self.assertIn(date(2017, 4, 27), self.holidays)
        self.assertIn(date(2017, 5, 25), self.holidays)
        self.assertIn(date(2017, 6, 4), self.holidays)
        self.assertIn(date(2017, 6, 5), self.holidays)
        self.assertIn(date(2017, 12, 25), self.holidays)
        self.assertIn(date(2017, 12, 26), self.holidays)

    def test_new_years(self):
        self.assertIn(date(2017, 1, 1), self.holidays)

    def test_easter(self):
        self.assertIn(date(2017, 4, 16), self.holidays)

    def test_easter_monday(self):
        self.assertIn(date(2017, 4, 17), self.holidays)

    def test_queens_day_between_1891_and_1948(self):
        # Between 1891 and 1948 Queens Day was celebrated on 8-31
        self.holidays = holidays.NL(years=[1901])
        self.assertIn(date(1901, 8, 31), self.holidays)

    def test_queens_day_between_1891_and_1948_substituted_later(self):
        # Between 1891 and 1948 Queens Day was celebrated on 9-1
        #  (one day later) when Queens Day falls on a Sunday
        self.holidays = holidays.NL(years=[1947])
        self.assertIn(date(1947, 9, 1), self.holidays)

    def test_queens_day_between_1949_and_2013(self):
        self.holidays = holidays.NL(years=[1965])
        self.assertIn(date(1965, 4, 30), self.holidays)

    def test_queens_day_between_1949_and_1980_substituted_later(self):
        self.holidays = holidays.NL(years=[1967])
        self.assertIn(date(1967, 5, 1), self.holidays)

    def test_queens_day_between_1980_and_2013_substituted_earlier(self):
        self.holidays = holidays.NL(years=[2006])
        self.assertIn(date(2006, 4, 29), self.holidays)

    def test_kings_day_after_2014(self):
        self.holidays = holidays.NL(years=[2013])
        self.assertNotIn(date(2013, 4, 27), self.holidays)

        self.holidays = holidays.NL(years=[2017])
        self.assertIn(date(2017, 4, 27), self.holidays)

    def test_kings_day_after_2014_substituted_earlier(self):
        self.holidays = holidays.NL(years=[2188])
        self.assertIn(date(2188, 4, 26), self.holidays)

    def test_liberation_day(self):
        self.holidays = holidays.NL(years=1900)
        self.assertNotIn(date(1900, 5, 5), self.holidays)

    def test_liberation_day_after_1990_non_lustrum_year(self):
        self.holidays = holidays.NL(years=2017)
        self.assertNotIn(date(2017, 5, 5), self.holidays)

    def test_liberation_day_after_1990_in_lustrum_year(self):
        self.holidays = holidays.NL(years=2020)
        self.assertIn(date(2020, 5, 5), self.holidays)

    def test_ascension_day(self):
        self.holidays = holidays.NL(years=2017)
        self.assertIn(date(2017, 5, 25), self.holidays)

    def test_whit_sunday(self):
        self.holidays = holidays.NL(years=2017)
        self.assertIn(date(2017, 6, 4), self.holidays)

    def test_whit_monday(self):
        self.holidays = holidays.NL(years=2017)
        self.assertIn(date(2017, 6, 5), self.holidays)

    def test_first_christmas(self):
        self.holidays = holidays.NL(years=2017)
        self.assertIn(date(2017, 12, 25), self.holidays)

    def test_second_christmas(self):
        self.holidays = holidays.NL(years=2017)
        self.assertIn(date(2017, 12, 26), self.holidays)


class TestUS(unittest.TestCase):

    def setUp(self):
        self.holidays = holidays.US(observed=False)

    def test_new_years(self):
        self.assertNotIn(date(2010, 12, 31), self.holidays)
        self.assertNotIn(date(2017, 1, 2), self.holidays)
        self.holidays.observed = True
        self.assertIn(date(2010, 12, 31), self.holidays)
        self.assertIn(date(2017, 1, 2), self.holidays)
        self.holidays.observed = False
        for year in range(1900, 2100):
            dt = date(year, 1, 1)
            self.assertIn(dt, self.holidays)
            self.assertNotIn(dt + relativedelta(days=-1), self.holidays)
            self.assertNotIn(dt + relativedelta(days=+1), self.holidays)

    def test_epiphany(self):
        pr_holidays = holidays.US(state='PR')
        for year in range(2010, 2021):
            self.assertNotIn(date(year, 1, 6), self.holidays)
            self.assertIn(date(year, 1, 6), pr_holidays)

    def test_three_kings_day(self):
        vi_holidays = holidays.US(state='VI')
        for year in range(2010, 2021):
            self.assertNotIn(date(year, 1, 6), self.holidays)
            self.assertIn(date(year, 1, 6), vi_holidays)

    def test_lee_jackson_day(self):
        va_holidays = holidays.US(state='VA')
        self.assertNotIn(date(1888, 1, 19), va_holidays)
        self.assertNotIn(date(1983, 1, 19), va_holidays)
        self.assertNotIn("Lee Jackson Day",
                         va_holidays.get_list(date(2000, 1, 17)))
        for dt in [date(1889, 1, 19), date(1982, 1, 19), date(1983, 1, 17),
                   date(1999, 1, 18), date(2000, 1, 14), date(2001, 1, 12),
                   date(2013, 1, 18), date(2014, 1, 17), date(2018, 1, 12)]:
            self.assertNotIn("Lee Jackson Day", self.holidays.get_list(dt))
            self.assertIn(dt, va_holidays)
            self.assertIn("Lee Jackson Day", va_holidays.get_list(dt))

    def test_inauguration_day(self):
        name = "Inauguration Day"
        dc_holidays = holidays.US(state='DC')
        la_holidays = holidays.US(state='LA')
        md_holidays = holidays.US(state='MD')
        va_holidays = holidays.US(state='VA')
        for year in (1789, 1793, 1877, 1929, 1933):
            self.assertNotIn(name, self.holidays.get_list(date(year, 3, 4)))
            self.assertIn(name, dc_holidays.get_list(date(year, 3, 4)))
            self.assertIn(name, la_holidays.get_list(date(year, 3, 4)))
            self.assertIn(name, md_holidays.get_list(date(year, 3, 4)))
            self.assertIn(name, va_holidays.get_list(date(year, 3, 4)))
        for year in (1937, 1941, 1957, 2013, 2017):
            self.assertNotIn(name, self.holidays.get_list(date(year, 1, 20)))
            self.assertIn(name, dc_holidays.get_list(date(year, 1, 20)))
            self.assertIn(name, la_holidays.get_list(date(year, 1, 20)))
            self.assertIn(name, md_holidays.get_list(date(year, 1, 20)))
            self.assertIn(name, va_holidays.get_list(date(year, 1, 20)))
        for year in (1785, 1788, 2010, 2011, 2012, 2014, 2015, 2016):
            self.assertNotIn(name, dc_holidays.get_list(date(year, 3, 4)))
            self.assertNotIn(name, la_holidays.get_list(date(year, 3, 4)))
            self.assertNotIn(name, md_holidays.get_list(date(year, 3, 4)))
            self.assertNotIn(name, va_holidays.get_list(date(year, 3, 4)))
            self.assertNotIn(name, dc_holidays.get_list(date(year, 1, 20)))
            self.assertNotIn(name, la_holidays.get_list(date(year, 1, 20)))
            self.assertNotIn(name, md_holidays.get_list(date(year, 1, 20)))
            self.assertNotIn(name, va_holidays.get_list(date(year, 1, 20)))

    def test_marthin_luther(self):
        for dt in [date(1986, 1, 20), date(1999, 1, 18), date(2000, 1, 17),
                   date(2012, 1, 16), date(2013, 1, 21), date(2014, 1, 20),
                   date(2015, 1, 19), date(2016, 1, 18), date(2020, 1, 20)]:
            self.assertIn(dt, self.holidays)
            self.assertNotIn(dt + relativedelta(days=-1), self.holidays)
            self.assertNotIn(dt + relativedelta(days=+1), self.holidays)
        self.assertNotIn("Martin Luther King, Jr. Day",
                         holidays.US(years=[1985]).values())
        self.assertIn("Martin Luther King, Jr. Day",
                      holidays.US(years=[1986]).values())
        self.assertEqual(holidays.US(state='AL').get('2015-01-19'),
                         "Robert E. Lee/Martin Luther King Birthday")
        self.assertEqual(holidays.US(state='AS').get('2015-01-19'),
                         ("Dr. Martin Luther King Jr. "
                          "and Robert E. Lee's Birthdays"))
        self.assertEqual(holidays.US(state='MS').get('2015-01-19'),
                         ("Dr. Martin Luther King Jr. "
                          "and Robert E. Lee's Birthdays"))
        self.assertEqual(holidays.US(state='AZ').get('2015-01-19'),
                         "Dr. Martin Luther King Jr./Civil Rights Day")
        self.assertEqual(holidays.US(state='NH').get('2015-01-19'),
                         "Dr. Martin Luther King Jr./Civil Rights Day")
        self.assertEqual(holidays.US(state='ID').get('2015-01-19'),
                         "Martin Luther King, Jr. - Idaho Human Rights Day")
        self.assertNotEqual(holidays.US(state='ID').get('2000-01-17'),
                            "Martin Luther King, Jr. - Idaho Human Rights Day")
        self.assertEqual(holidays.US(state='GA').get('2011-01-17'),
                         "Robert E. Lee's Birthday")

    def test_lincolns_birthday(self):
        ca_holidays = holidays.US(state='CA')
        ct_holidays = holidays.US(state='CT')
        il_holidays = holidays.US(state='IL')
        ia_holidays = holidays.US(state='IA')
        nj_holidays = holidays.US(state='NJ')
        ny_holidays = holidays.US(state='NY')
        for year in range(1971, 2010):
            self.assertNotIn(date(year, 2, 12), self.holidays)
            self.assertIn(date(year, 2, 12), ca_holidays)
            self.assertIn(date(year, 2, 12), ct_holidays)
            self.assertIn(date(year, 2, 12), il_holidays)
            self.assertIn(date(year, 2, 12), ia_holidays)
            self.assertIn(date(year, 2, 12), nj_holidays)
            self.assertIn(date(year, 2, 12), ny_holidays)
            if date(year, 2, 12).weekday() == 5:
                self.assertNotIn(date(year, 2, 11), self.holidays)
                self.assertIn(date(year, 2, 11), ca_holidays)
                self.assertIn(date(year, 2, 11), ct_holidays)
                self.assertIn(date(year, 2, 11), il_holidays)
                self.assertIn(date(year, 2, 11), ia_holidays)
                self.assertIn(date(year, 2, 11), nj_holidays)
                self.assertIn(date(year, 2, 11), ny_holidays)
            else:
                self.assertNotIn(date(year, 2, 11), ca_holidays)
                self.assertNotIn(date(year, 2, 11), ct_holidays)
                self.assertNotIn(date(year, 2, 11), il_holidays)
                self.assertNotIn(date(year, 2, 11), ia_holidays)
                self.assertNotIn(date(year, 2, 11), nj_holidays)
                self.assertNotIn(date(year, 2, 11), ny_holidays)
            if date(year, 2, 12).weekday() == 6:
                self.assertNotIn(date(year, 2, 13), self.holidays)
                self.assertIn(date(year, 2, 13), ca_holidays)
                self.assertIn(date(year, 2, 13), ct_holidays)
                self.assertIn(date(year, 2, 13), il_holidays)
                self.assertIn(date(year, 2, 13), ia_holidays)
                self.assertIn(date(year, 2, 13), nj_holidays)
                self.assertIn(date(year, 2, 13), ny_holidays)
            else:
                self.assertNotIn(date(year, 2, 13), ca_holidays)
                self.assertNotIn(date(year, 2, 13), ct_holidays)
                self.assertNotIn(date(year, 2, 13), il_holidays)
                self.assertNotIn(date(year, 2, 13), ia_holidays)
                self.assertNotIn(date(year, 2, 13), nj_holidays)
                self.assertNotIn(date(year, 2, 13), ny_holidays)
        for year in range(2010, 2050):
            self.assertNotIn(date(year, 2, 12), self.holidays)
            self.assertNotIn(date(year, 2, 12), ca_holidays)
            self.assertIn(date(year, 2, 12), ct_holidays)
            self.assertIn(date(year, 2, 12), il_holidays)
            self.assertIn(date(year, 2, 12), ia_holidays)
            self.assertIn(date(year, 2, 12), nj_holidays)
            self.assertIn(date(year, 2, 12), ny_holidays)
            if date(year, 2, 12).weekday() == 5:
                self.assertNotIn(date(year, 2, 11), self.holidays)
                self.assertNotIn(date(year, 2, 11), ca_holidays)
                self.assertIn(date(year, 2, 11), ct_holidays)
                self.assertIn(date(year, 2, 11), il_holidays)
                self.assertIn(date(year, 2, 11), ia_holidays)
                self.assertIn(date(year, 2, 11), nj_holidays)
                self.assertIn(date(year, 2, 11), ny_holidays)
            else:
                self.assertNotIn(date(year, 2, 11), ca_holidays)
                self.assertNotIn(date(year, 2, 11), ct_holidays)
                self.assertNotIn(date(year, 2, 11), il_holidays)
                self.assertNotIn(date(year, 2, 11), ia_holidays)
                self.assertNotIn(date(year, 2, 11), nj_holidays)
                self.assertNotIn(date(year, 2, 11), ny_holidays)
            if date(year, 2, 12).weekday() == 6:
                self.assertNotIn(date(year, 2, 13), self.holidays)
                self.assertNotIn(date(year, 2, 13), ca_holidays)
                self.assertIn(date(year, 2, 13), ct_holidays)
                self.assertIn(date(year, 2, 13), il_holidays)
                self.assertIn(date(year, 2, 13), ia_holidays)
                self.assertIn(date(year, 2, 13), nj_holidays)
                self.assertIn(date(year, 2, 13), ny_holidays)
            else:
                self.assertNotIn(date(year, 2, 13), ca_holidays)
                self.assertNotIn(date(year, 2, 13), ct_holidays)
                self.assertNotIn(date(year, 2, 13), il_holidays)
                self.assertNotIn(date(year, 2, 13), ia_holidays)
                self.assertNotIn(date(year, 2, 13), nj_holidays)
                self.assertNotIn(date(year, 2, 13), ny_holidays)

    def test_susan_b_anthony_day(self):
        ca_holidays = holidays.US(state='CA')
        fl_holidays = holidays.US(state='FL')
        ny_holidays = holidays.US(state='NY')
        wi_holidays = holidays.US(state='WI')
        self.assertNotIn(date(1975, 2, 15), wi_holidays)
        self.assertNotIn(date(2000, 2, 15), ca_holidays)
        self.assertNotIn(date(2000, 2, 15), fl_holidays)
        self.assertNotIn(date(2000, 2, 15), ny_holidays)
        self.assertIn(date(2000, 2, 15), wi_holidays)
        self.assertIn(date(2004, 2, 15), ny_holidays)
        self.assertNotIn(date(2010, 2, 15), fl_holidays)
        self.assertIn(date(2010, 2, 15), ny_holidays)
        self.assertNotIn(date(2013, 2, 15), self.holidays)
        self.assertNotIn(date(2013, 2, 15), ca_holidays)
        self.assertIn(date(2013, 2, 15), fl_holidays)
        self.assertIn(date(2013, 2, 15), ny_holidays)
        self.assertNotIn(date(2014, 2, 15), self.holidays)
        self.assertIn(date(2014, 2, 15), ca_holidays)
        self.assertIn(date(2014, 2, 15), fl_holidays)
        self.assertIn(date(2014, 2, 15), ny_holidays)
        self.assertIn(date(2014, 2, 15), wi_holidays)

    def test_washingtons_birthday(self):
        de_holidays = holidays.US(state='DE')
        fl_holidays = holidays.US(state='FL')
        ga_holidays = holidays.US(state='GA')
        nm_holidays = holidays.US(state='NM')
        for dt in [date(1969, 2, 22), date(1970, 2, 22), date(1971, 2, 15),
                   date(1997, 2, 17), date(1999, 2, 15), date(2000, 2, 21),
                   date(2012, 2, 20), date(2013, 2, 18), date(2014, 2, 17),
                   date(2015, 2, 16), date(2016, 2, 15), date(2020, 2, 17)]:
            self.assertIn(dt, self.holidays)
            self.assertNotIn(dt + relativedelta(days=-1), self.holidays)
            self.assertNotIn(dt + relativedelta(days=+1), self.holidays)
            self.assertNotIn(dt, de_holidays)
            self.assertNotEqual(fl_holidays.get(dt), "Washington's Birthday")
            self.assertNotIn(dt, ga_holidays)
            self.assertNotIn(dt, nm_holidays)
        for dt in [date(2013, 12, 24), date(2014, 12, 26), date(2015, 12, 24)]:
            self.assertIn(dt, ga_holidays)
            self.assertIn("Washington's Birthday", ga_holidays.get_list(dt))
        self.assertEqual(holidays.US(state='AL').get('2015-02-16'),
                         "George Washington/Thomas Jefferson Birthday")
        self.assertEqual(holidays.US(state='AS').get('2015-02-16'),
                         ("George Washington's Birthday "
                          "and Daisy Gatson Bates Day"))
        self.assertEqual(holidays.US(state='PR').get('2015-02-16'),
                         "Presidents' Day")
        self.assertEqual(holidays.US(state='VI').get('2015-02-16'),
                         "Presidents' Day")

    def test_mardi_gras(self):
        la_holidays = holidays.US(state='LA')
        self.assertNotIn(date(1856, 2, 5), la_holidays)
        for dt in [date(1857, 2, 24), date(2008, 2, 5), date(2011, 3, 8),
                   date(2012, 2, 21), date(2014, 3, 4), date(2018, 2, 13)]:
            self.assertNotIn(dt, self.holidays)
            self.assertIn(dt, la_holidays)

    def test_guam_discovery_day(self):
        gu_holidays = holidays.US(state='GU')
        self.assertNotIn(date(1969, 3, 1), gu_holidays)
        for dt in [date(1970, 3, 2), date(1971, 3, 1), date(1977, 3, 7),
                   date(2014, 3, 3), date(2015, 3, 2), date(2016, 3, 7)]:
            self.assertNotIn(dt, self.holidays)
            self.assertIn(dt, gu_holidays)
            self.assertEqual(gu_holidays.get(dt), "Guam Discovery Day")

    def test_casimir_pulaski_day(self):
        il_holidays = holidays.US(state='IL')
        self.assertNotIn(date(1977, 3, 7), il_holidays)
        for dt in [date(1978, 3, 6), date(1982, 3, 1), date(1983, 3, 7),
                   date(2014, 3, 3), date(2015, 3, 2), date(2016, 3, 7)]:
            self.assertNotIn(dt, self.holidays)
            self.assertIn(dt, il_holidays)
            self.assertEqual(il_holidays.get(dt), "Casimir Pulaski Day")

    def test_texas_independence_day(self):
        tx_holidays = holidays.US(state='TX')
        self.assertNotIn(date(1873, 3, 2), tx_holidays)
        for year in range(1874, 2050):
            self.assertNotIn(date(year, 3, 2), self.holidays)
            self.assertIn(date(year, 3, 2), tx_holidays)

    def test_town_meeting_day(self):
        vt_holidays = holidays.US(state='VT')
        self.assertNotIn(date(1799, 3, 5), vt_holidays)
        for dt in [date(1800, 3, 4), date(1803, 3, 1), date(1804, 3, 6),
                   date(2011, 3, 1), date(2015, 3, 3), date(2017, 3, 7)]:
            self.assertNotIn(dt, self.holidays)
            self.assertIn(dt, vt_holidays)

    def test_evacuation_day(self):
        ma_holidays = holidays.US(state='MA')
        self.assertNotIn(date(1900, 3, 17), ma_holidays)
        for year in range(1901, 2050):
            self.assertNotIn(date(year, 3, 17), self.holidays)
            self.assertIn(date(year, 3, 17), ma_holidays)
        self.assertNotIn(date(1995, 3, 20), ma_holidays)
        for dt in [date(2012, 3, 19), date(2013, 3, 18), date(2018, 3, 19)]:
            self.assertIn(dt, ma_holidays)
        ma_holidays.observed = False
        for dt in [date(2012, 3, 19), date(2013, 3, 18), date(2018, 3, 19)]:
            self.assertNotIn(dt, ma_holidays)

    def test_emancipation_day_in_puerto_rico(self):
        pr_holidays = holidays.US(state='PR')
        for year in range(2010, 2021):
            self.assertNotIn(date(year, 3, 22), self.holidays)
            self.assertIn(date(year, 3, 22), pr_holidays)
        self.assertNotIn(date(2014, 3, 21), pr_holidays)
        self.assertNotIn(date(2014, 3, 23), pr_holidays)
        self.assertIn(date(2015, 3, 23), pr_holidays)

    def test_prince_jonah_kuhio_kalanianaole_day(self):
        hi_holidays = holidays.US(state='HI')
        self.assertNotIn(date(1948, 3, 26), hi_holidays)
        for year in range(1949, 2050):
            self.assertNotIn(date(year, 3, 26), self.holidays)
            self.assertIn(date(year, 3, 26), hi_holidays)
        for dt in [date(1949, 3, 25), date(2016, 3, 25), date(2017, 3, 27)]:
            self.assertNotIn(dt, self.holidays)
            self.assertIn(dt, hi_holidays)
            self.assertEqual(hi_holidays.get(dt),
                             "Prince Jonah Kuhio Kalanianaole Day (Observed)")
        hi_holidays.observed = False
        for dt in [date(1949, 3, 25), date(2016, 3, 25), date(2017, 3, 27)]:
            self.assertNotIn(dt, hi_holidays)

    def test_stewards_day(self):
        ak_holidays = holidays.US(state='AK')
        self.assertNotIn(date(1917, 3, 30), ak_holidays)
        for dt in [date(1918, 3, 30), date(1954, 3, 30), date(1955, 3, 28),
                   date(2002, 3, 25), date(2014, 3, 31), date(2018, 3, 26)]:
            self.assertNotIn(dt, self.holidays)
            self.assertIn(dt, ak_holidays)

    def test_cesar_chavez_day(self):
        ca_holidays = holidays.US(state='CA')
        tx_holidays = holidays.US(state='TX')
        for year in range(1995, 2000):
            self.assertNotIn(date(year, 3, 31), self.holidays)
            self.assertIn(date(year, 3, 31), ca_holidays)
        for year in range(2000, 2020):
            self.assertNotIn(date(year, 3, 31), self.holidays)
            self.assertIn(date(year, 3, 31), ca_holidays)
            self.assertIn(date(year, 3, 31), tx_holidays)
        for year in (1996, 2002, 2013, 2019):
            self.assertNotIn(date(year, 4, 1), self.holidays)
            self.assertIn(date(year, 4, 1), ca_holidays)
            self.assertNotIn(date(year, 4, 1), tx_holidays)

    def test_transfer_day(self):
        vi_holidays = holidays.US(state='VI')
        for year in range(2010, 2021):
            self.assertNotIn(date(year, 3, 31), self.holidays)
            self.assertIn(date(year, 3, 31), vi_holidays)

    def test_emancipation_day(self):
        dc_holidays = holidays.US(state='DC')
        self.assertNotIn(date(2004, 4, 16), dc_holidays)
        for year in range(2005, 2020):
            self.assertNotIn(date(year, 4, 16), self.holidays)
            self.assertIn(date(year, 4, 16), dc_holidays)
        self.assertIn(date(2005, 4, 15), dc_holidays)
        self.assertIn(date(2006, 4, 17), dc_holidays)
        dc_holidays.observed = False
        self.assertNotIn(date(2005, 4, 15), dc_holidays)
        self.assertNotIn(date(2006, 4, 17), dc_holidays)

    def test_patriots_day(self):
        me_holidays = holidays.US(state='ME')
        ma_holidays = holidays.US(state='MA')
        self.assertNotIn(date(1983, 4, 19), me_holidays)
        self.assertNotIn(date(1983, 4, 19), ma_holidays)
        for year in range(1894, 1969):
            self.assertNotIn(date(year, 4, 19), self.holidays)
            self.assertIn(date(year, 4, 19), me_holidays)
            self.assertIn(date(year, 4, 19), ma_holidays)
        for dt in [date(1969, 4, 21), date(1974, 4, 15), date(1975, 4, 21),
                   date(2015, 4, 20), date(2016, 4, 18), date(2019, 4, 15)]:
            self.assertNotIn(dt, self.holidays)
            self.assertIn(dt, me_holidays)
            self.assertIn(dt, ma_holidays)

    def test_holy_thursday(self):
        vi_holidays = holidays.US(state='VI')
        for dt in [date(2010, 4, 1), date(2011, 4, 21), date(2013, 3, 28),
                   date(2014, 4, 17), date(2015, 4, 2), date(2016, 3, 24)]:
            self.assertNotIn(dt, self.holidays)
            self.assertIn(dt, vi_holidays)

    def test_good_friday(self):
        ct_holidays = holidays.US(state='CT')
        de_holidays = holidays.US(state='DE')
        gu_holidays = holidays.US(state='GU')
        in_holidays = holidays.US(state='IN')
        ky_holidays = holidays.US(state='IN')
        la_holidays = holidays.US(state='LA')
        nj_holidays = holidays.US(state='NJ')
        nc_holidays = holidays.US(state='NC')
        tn_holidays = holidays.US(state='TN')
        tx_holidays = holidays.US(state='TX')
        vi_holidays = holidays.US(state='VI')
        for dt in [date(1900, 4, 13), date(1901, 4, 5), date(1902, 3, 28),
                   date(1999, 4, 2), date(2000, 4, 21), date(2010, 4, 2),
                   date(2018, 3, 30), date(2019, 4, 19), date(2020, 4, 10)]:
            self.assertNotIn(dt, self.holidays)
            self.assertIn(dt, ct_holidays)
            self.assertIn(dt, de_holidays)
            self.assertIn(dt, gu_holidays)
            self.assertIn(dt, in_holidays)
            self.assertIn(dt, ky_holidays)
            self.assertIn(dt, la_holidays)
            self.assertIn(dt, nj_holidays)
            self.assertIn(dt, nc_holidays)
            self.assertIn(dt, tn_holidays)
            self.assertIn(dt, tx_holidays)
            self.assertIn(dt, vi_holidays)

    def test_easter_monday(self):
        vi_holidays = holidays.US(state='VI')
        for dt in [date(1900, 4, 16), date(1901, 4, 8), date(1902, 3, 31),
                   date(1999, 4, 5), date(2010, 4, 5),
                   date(2018, 4, 2), date(2019, 4, 22), date(2020, 4, 13)]:
            self.assertNotIn(dt, self.holidays)
            self.assertIn(dt, vi_holidays)

    def test_confederate_memorial_day(self):
        al_holidays = holidays.US(state='AL')
        ga_holidays = holidays.US(state='GA')
        ms_holidays = holidays.US(state='MS')
        sc_holidays = holidays.US(state='SC')
        tx_holidays = holidays.US(state='TX')
        self.assertNotIn(date(1865, 4, 24), self.holidays)
        self.assertNotIn(date(1865, 4, 24), al_holidays)
        for dt in [date(1866, 4, 23), date(1878, 4, 22), date(1884, 4, 28),
                   date(2014, 4, 28), date(2015, 4, 27), date(2019, 4, 22)]:
            self.assertNotIn(dt, self.holidays)
            self.assertIn(dt, al_holidays)
            self.assertIn(dt, ga_holidays)
            self.assertIn(dt, ms_holidays)
            self.assertIn(dt, sc_holidays)
        self.assertNotIn(date(1930, 1, 19), tx_holidays)
        self.assertNotIn(date(1931, 1, 19), self.holidays)
        self.assertIn(date(1931, 1, 19), tx_holidays)

    def test_san_jacinto_day(self):
        tx_holidays = holidays.US(state='TX')
        self.assertNotIn(date(1874, 4, 21), tx_holidays)
        for year in (1875, 2050):
            self.assertNotIn(date(year, 4, 21), self.holidays)
            self.assertIn(date(year, 4, 21), tx_holidays)

    def test_arbor_day(self):
        ne_holidays = holidays.US(state='NE')
        for dt in [date(1875, 4, 22), date(1988, 4, 22), date(1989, 4, 28),
                   date(2009, 4, 24), date(2010, 4, 30), date(2014, 4, 25)]:
            self.assertNotIn(dt, self.holidays)
            self.assertIn(dt, ne_holidays)

    def test_primary_election_day(self):
        in_holidays = holidays.US(state='IN')
        self.assertNotIn(date(2004, 5, 4), in_holidays)
        for dt in [date(2006, 5, 2), date(2008, 5, 6), date(2010, 5, 4),
                   date(2012, 5, 8), date(2014, 5, 6), date(2015, 5, 5),
                   date(2016, 5, 3)]:
            self.assertNotIn(dt, self.holidays)
            self.assertIn(dt, in_holidays)

    def test_truman_day(self):
        mo_holidays = holidays.US(state='MO', observed=False)
        self.assertNotIn(date(1948, 5, 8), self.holidays)
        self.assertNotIn(date(1948, 5, 8), mo_holidays)
        for year in range(1949, 2100):
            dt = date(year, 5, 8)
            self.assertNotIn(dt, self.holidays)
            self.assertIn(dt, mo_holidays)
            self.assertNotIn(dt + relativedelta(days=-1), mo_holidays)
            self.assertNotIn(dt + relativedelta(days=+1), mo_holidays)
        self.assertNotIn(date(2004, 5, 7), mo_holidays)
        self.assertNotIn(date(2005, 5, 10), mo_holidays)
        mo_holidays.observed = True
        self.assertIn(date(2004, 5, 7), mo_holidays)
        self.assertIn(date(2005, 5, 10), mo_holidays)

    def test_memorial_day(self):
        for dt in [date(1969, 5, 30), date(1970, 5, 30), date(1971, 5, 31),
                   date(1997, 5, 26), date(1999, 5, 31), date(2000, 5, 29),
                   date(2012, 5, 28), date(2013, 5, 27), date(2014, 5, 26),
                   date(2015, 5, 25), date(2016, 5, 30), date(2020, 5, 25)]:
            self.assertIn(dt, self.holidays)
            self.assertNotIn(dt + relativedelta(days=-1), self.holidays)
            self.assertNotIn(dt + relativedelta(days=+1), self.holidays)

    def test_jefferson_davis_birthday(self):
        al_holidays = holidays.US(state='AL')
        self.assertNotIn(date(1889, 6, 3), self.holidays)
        self.assertNotIn(date(1889, 6, 3), al_holidays)
        for dt in [date(1890, 6, 2), date(1891, 6, 1), date(1897, 6, 7),
                   date(2014, 6, 2), date(2015, 6, 1), date(2016, 6, 6)]:
            self.assertNotIn(dt, self.holidays)
            self.assertIn(dt, al_holidays)

    def test_kamehameha_day(self):
        hi_holidays = holidays.US(state='HI')
        self.assertNotIn(date(1871, 6, 11), hi_holidays)
        for year in range(1872, 2050):
            self.assertNotIn(date(year, 6, 11), self.holidays)
            self.assertIn(date(year, 6, 11), hi_holidays)
        self.assertNotIn(date(2006, 6, 12), hi_holidays)
        for dt in [date(2011, 6, 10), date(2016, 6, 10), date(2017, 6, 12)]:
            self.assertIn(dt, hi_holidays)
            self.assertEqual(hi_holidays.get(dt), "Kamehameha Day (Observed)")
        hi_holidays.observed = False
        for dt in [date(2011, 6, 10), date(2016, 6, 10), date(2017, 6, 12)]:
            self.assertNotIn(dt, hi_holidays)

    def test_emancipation_day_in_texas(self):
        tx_holidays = holidays.US(state='TX')
        self.assertNotIn(date(1979, 6, 19), tx_holidays)
        for year in (1980, 2050):
            self.assertNotIn(date(year, 6, 19), self.holidays)
            self.assertIn(date(year, 6, 19), tx_holidays)

    def test_west_virginia_day(self):
        wv_holidays = holidays.US(state='WV')
        self.assertNotIn(date(1926, 6, 20), wv_holidays)
        for year in (1927, 2050):
            self.assertNotIn(date(year, 6, 20), self.holidays)
            self.assertIn(date(year, 6, 20), wv_holidays)
        self.assertIn(date(2015, 6, 19), wv_holidays)
        self.assertIn(date(2010, 6, 21), wv_holidays)
        wv_holidays.observed = False
        self.assertNotIn(date(2015, 6, 19), wv_holidays)
        self.assertNotIn(date(2010, 6, 21), wv_holidays)

    def test_emancipation_day_in_virgin_islands(self):
        vi_holidays = holidays.US(state='VI')
        for year in (2010, 2021):
            self.assertNotIn(date(year, 7, 3), self.holidays)
            self.assertIn(date(year, 7, 3), vi_holidays)

    def test_independence_day(self):
        for year in range(1900, 2100):
            dt = date(year, 7, 4)
            self.assertIn(dt, self.holidays)
            self.assertNotIn(dt + relativedelta(days=-1), self.holidays)
            self.assertNotIn(dt + relativedelta(days=+1), self.holidays)
        self.assertNotIn(date(2010, 7, 5), self.holidays)
        self.assertNotIn(date(2020, 7, 3), self.holidays)
        self.holidays.observed = True
        self.assertIn(date(2010, 7, 5), self.holidays)
        self.assertIn(date(2020, 7, 3), self.holidays)

    def test_liberation_day_guam(self):
        gu_holidays = holidays.US(state='GU')
        self.assertNotIn(date(1944, 7, 21), gu_holidays)
        for year in range(1945, 2100):
            self.assertNotIn(date(year, 7, 21), self.holidays)
            self.assertIn(date(year, 7, 21), gu_holidays)

    def test_pioneer_day(self):
        ut_holidays = holidays.US(state='UT')
        self.assertNotIn(date(1848, 7, 24), ut_holidays)
        for year in (1849, 2050):
            self.assertNotIn(date(year, 7, 24), self.holidays)
            self.assertIn(date(year, 7, 24), ut_holidays)
        self.assertIn('2010-07-23', ut_holidays)
        self.assertIn('2011-07-25', ut_holidays)
        ut_holidays.observed = False
        self.assertNotIn('2010-07-23', ut_holidays)
        self.assertNotIn('2011-07-25', ut_holidays)

    def test_constitution_day(self):
        pr_holidays = holidays.US(state='PR')
        for year in range(2010, 2021):
            self.assertNotIn(date(year, 7, 25), self.holidays)
            self.assertIn(date(year, 7, 25), pr_holidays)
        self.assertNotIn(date(2015, 7, 24), pr_holidays)
        self.assertNotIn(date(2015, 7, 26), pr_holidays)
        self.assertIn(date(2021, 7, 26), pr_holidays)

    def test_victory_day(self):
        ri_holidays = holidays.US(state='RI')
        self.assertNotIn(date(1947, 8, 11), ri_holidays)
        for dt in [date(1948, 8, 9), date(1995, 8, 14), date(2005, 8, 8),
                   date(2015, 8, 10), date(2016, 8, 8), date(2017, 8, 14)]:
            self.assertNotIn(dt, self.holidays)
            self.assertIn(dt, ri_holidays)

    def test_statehood_day(self):
        hi_holidays = holidays.US(state='HI')
        self.assertNotIn(date(1958, 8, 15), hi_holidays)
        for dt in [date(1959, 8, 21), date(1969, 8, 15), date(1999, 8, 20),
                   date(2014, 8, 15), date(2015, 8, 21), date(2016, 8, 19)]:
            self.assertNotIn(dt, self.holidays)
            self.assertIn(dt, hi_holidays)

    def test_bennington_battle_day(self):
        vt_holidays = holidays.US(state='VT')
        self.assertNotIn(date(1777, 8, 16), vt_holidays)
        for year in range(1778, 2050):
            self.assertNotIn(date(year, 8, 16), self.holidays)
            self.assertIn(date(year, 8, 16), vt_holidays)
        vt_holidays.observed = False
        self.assertNotIn("Bennington Battle Day (Observed)",
                         vt_holidays.get_list(date(1997, 8, 15)))
        vt_holidays.observed = True
        self.assertIn("Bennington Battle Day (Observed)",
                      vt_holidays.get_list(date(1997, 8, 15)))
        self.assertNotIn("Bennington Battle Day (Observed)",
                         vt_holidays.get_list(date(1997, 8, 17)))
        self.assertIn("Bennington Battle Day (Observed)",
                      vt_holidays.get_list(date(1998, 8, 17)))
        self.assertNotIn("Bennington Battle Day (Observed)",
                         vt_holidays.get_list(date(1999, 8, 15)))
        self.assertNotIn("Bennington Battle Day (Observed)",
                         vt_holidays.get_list(date(1999, 8, 17)))

    def test_lyndon_baines_johnson_day(self):
        tx_holidays = holidays.US(state='TX')
        self.assertNotIn(date(1972, 8, 27), tx_holidays)
        for year in (1973, 2050):
            self.assertNotIn(date(year, 8, 27), self.holidays)
            self.assertIn(date(year, 8, 27), tx_holidays)

    def test_labor_day(self):
        for dt in [date(1997, 9, 1), date(1999, 9, 6), date(2000, 9, 4),
                   date(2012, 9, 3), date(2013, 9, 2), date(2014, 9, 1),
                   date(2015, 9, 7), date(2016, 9, 5), date(2020, 9, 7)]:
            self.assertIn(dt, self.holidays)
            self.assertNotIn(dt + relativedelta(days=-1), self.holidays)
            self.assertNotIn(dt + relativedelta(days=+1), self.holidays)

    def test_columbus_day(self):
        ak_holidays = holidays.US(state='AK')
        de_holidays = holidays.US(state='DE')
        fl_holidays = holidays.US(state='FL')
        hi_holidays = holidays.US(state='HI')
        sd_holidays = holidays.US(state='SD')
        vi_holidays = holidays.US(state='VI')
        for dt in [date(1937, 10, 12), date(1969, 10, 12), date(1970, 10, 12),
                   date(1999, 10, 11), date(2000, 10, 9), date(2001, 10, 8),
                   date(2013, 10, 14), date(2018, 10, 8), date(2019, 10, 14)]:
            self.assertIn(dt, self.holidays)
            self.assertNotIn(dt, ak_holidays)
            self.assertNotIn(dt, de_holidays)
            self.assertNotIn(dt, fl_holidays)
            self.assertNotIn(dt, hi_holidays)
            self.assertNotIn(dt + relativedelta(days=-1), self.holidays)
            self.assertNotIn(dt + relativedelta(days=+1), self.holidays)
            self.assertEqual(sd_holidays.get(dt), "Native American Day")
            self.assertEqual(vi_holidays.get(dt),
                             "Columbus Day and Puerto Rico Friendship Day")
        self.assertNotIn(date(1936, 10, 12), self.holidays)

    def test_alaska_day(self):
        ak_holidays = holidays.US(state='AK', observed=False)
        self.assertNotIn(date(1866, 10, 18), ak_holidays)
        for year in range(1867, 2050):
            self.assertIn(date(year, 10, 18), ak_holidays)
            self.assertNotIn(date(year, 10, 17), ak_holidays)
            self.assertNotIn(date(year, 10, 19), ak_holidays)
            self.assertNotIn(date(year, 10, 18), self.holidays)
        ak_holidays.observed = True
        self.assertIn(date(2014, 10, 17), ak_holidays)
        self.assertIn(date(2015, 10, 19), ak_holidays)

    def test_nevada_day(self):
        nv_holidays = holidays.US(state='NV')
        self.assertNotIn(date(1932, 10, 31), nv_holidays)
        for dt in [date(1933, 10, 31), date(1999, 10, 31), date(2000, 10, 27),
                   date(2002, 10, 25), date(2014, 10, 31), date(2015, 10, 30)]:
            self.assertNotIn(dt, self.holidays)
            self.assertIn(dt, nv_holidays)
        self.assertIn("Nevada Day (Observed)",
                      nv_holidays.get_list(date(1998, 10, 30)))
        self.assertIn("Nevada Day (Observed)",
                      nv_holidays.get_list(date(1999, 11, 1)))
        nv_holidays.observed = False
        self.assertNotIn("Nevada Day (Observed)",
                         nv_holidays.get_list(date(1998, 10, 30)))
        self.assertNotIn("Nevada Day (Observed)",
                         nv_holidays.get_list(date(1999, 11, 1)))

    def test_liberty_day(self):
        vi_holidays = holidays.US(state='VI')
        for year in range(2010, 2021):
            self.assertNotIn(date(year, 11, 1), self.holidays)
            self.assertIn(date(year, 11, 1), vi_holidays)

    def test_election_day(self):
        de_holidays = holidays.US(state='DE')
        hi_holidays = holidays.US(state='HI')
        il_holidays = holidays.US(state='IL')
        in_holidays = holidays.US(state='IN')
        la_holidays = holidays.US(state='LA')
        mt_holidays = holidays.US(state='MT')
        nh_holidays = holidays.US(state='NH')
        nj_holidays = holidays.US(state='NJ')
        ny_holidays = holidays.US(state='NY')
        wv_holidays = holidays.US(state='WV')
        self.assertNotIn(date(2004, 11, 2), de_holidays)
        for dt in [date(2008, 11, 4), date(2010, 11, 2), date(2012, 11, 6),
                   date(2014, 11, 4), date(2016, 11, 8), date(2018, 11, 6)]:
            self.assertNotIn(dt, self.holidays)
            self.assertIn(dt, de_holidays)
            self.assertIn(dt, hi_holidays)
            self.assertIn(dt, il_holidays)
            self.assertIn(dt, in_holidays)
            self.assertIn(dt, la_holidays)
            self.assertIn(dt, mt_holidays)
            self.assertIn(dt, nh_holidays)
            self.assertIn(dt, nj_holidays)
            self.assertIn(dt, ny_holidays)
            self.assertIn(dt, wv_holidays)
        self.assertNotIn(date(2015, 11, 3), self.holidays)
        self.assertNotIn(date(2015, 11, 3), de_holidays)
        self.assertNotIn(date(2015, 11, 3), hi_holidays)
        self.assertNotIn(date(2015, 11, 3), il_holidays)
        self.assertIn(date(2015, 11, 3), in_holidays)
        self.assertNotIn(date(2015, 11, 3), la_holidays)
        self.assertNotIn(date(2015, 11, 3), mt_holidays)
        self.assertNotIn(date(2015, 11, 3), nh_holidays)
        self.assertNotIn(date(2015, 11, 3), nj_holidays)
        self.assertIn(date(2015, 11, 3), ny_holidays)
        self.assertNotIn(date(2015, 11, 3), wv_holidays)

    def test_all_souls_day(self):
        gu_holidays = holidays.US(state='GU')
        for year in range(1945, 2100):
            self.assertNotIn(date(year, 11, 2), self.holidays)
            self.assertIn(date(year, 11, 2), gu_holidays)

    def test_veterans_day(self):
        for dt in [date(1938, 11, 11), date(1939, 11, 11), date(1970, 11, 11),
                   date(1971, 10, 25), date(1977, 10, 24), date(1978, 11, 11),
                   date(2012, 11, 11), date(2013, 11, 11), date(2014, 11, 11),
                   date(2015, 11, 11), date(2016, 11, 11), date(2020, 11, 11)]:
            self.assertIn(dt, self.holidays)
            self.assertNotIn(dt + relativedelta(days=-1), self.holidays)
            self.assertNotIn(dt + relativedelta(days=+1), self.holidays)
        self.assertNotIn("Armistice Day", holidays.US(years=[1937]).values())
        self.assertNotIn("Armistice Day", holidays.US(years=[1937]).values())
        self.assertIn("Armistice Day", holidays.US(years=[1938]).values())
        self.assertIn("Armistice Day", holidays.US(years=[1953]).values())
        self.assertIn("Veterans Day", holidays.US(years=[1954]).values())
        self.assertNotIn(date(2012, 11, 12), self.holidays)
        self.assertNotIn(date(2017, 11, 10), self.holidays)
        self.holidays.observed = True
        self.assertIn(date(2012, 11, 12), self.holidays)
        self.assertIn(date(2017, 11, 10), self.holidays)

    def test_discovery_day(self):
        pr_holidays = holidays.US(state='PR')
        for year in range(2010, 2021):
            self.assertNotIn(date(year, 11, 19), self.holidays)
            self.assertIn(date(year, 11, 19), pr_holidays)
        self.assertNotIn(date(2016, 11, 18), pr_holidays)
        self.assertNotIn(date(2016, 11, 20), pr_holidays)
        self.assertIn(date(2017, 11, 20), pr_holidays)

    def test_thanksgiving_day(self):
        de_holidays = holidays.US(state='DE')
        fl_holidays = holidays.US(state='FL')
        in_holidays = holidays.US(state='IN')
        md_holidays = holidays.US(state='MD')
        nv_holidays = holidays.US(state='NV')
        nh_holidays = holidays.US(state='NH')
        nm_holidays = holidays.US(state='NM')
        nc_holidays = holidays.US(state='NC')
        ok_holidays = holidays.US(state='OK')
        tx_holidays = holidays.US(state='TX')
        wv_holidays = holidays.US(state='WV')
        for dt in [date(1997, 11, 27), date(1999, 11, 25), date(2000, 11, 23),
                   date(2012, 11, 22), date(2013, 11, 28), date(2014, 11, 27),
                   date(2015, 11, 26), date(2016, 11, 24), date(2020, 11, 26)]:
            self.assertIn(dt, self.holidays)
            self.assertNotIn(dt + relativedelta(days=-1), self.holidays)
            self.assertNotIn(dt + relativedelta(days=+1), self.holidays)
            self.assertIn(dt + relativedelta(days=+1), de_holidays)
            self.assertEqual(de_holidays.get(dt + relativedelta(days=+1)),
                             "Day After Thanksgiving")
            self.assertEqual(nh_holidays.get(dt + relativedelta(days=+1)),
                             "Day After Thanksgiving")
            self.assertEqual(nc_holidays.get(dt + relativedelta(days=+1)),
                             "Day After Thanksgiving")
            self.assertEqual(ok_holidays.get(dt + relativedelta(days=+1)),
                             "Day After Thanksgiving")
            self.assertEqual(wv_holidays.get(dt + relativedelta(days=+1)),
                             "Day After Thanksgiving")
            self.assertIn(dt + relativedelta(days=+1), fl_holidays)
            self.assertEqual(fl_holidays.get(dt + relativedelta(days=+1)),
                             "Friday After Thanksgiving")
            self.assertIn(dt + relativedelta(days=+1), tx_holidays)
            self.assertEqual(tx_holidays.get(dt + relativedelta(days=+1)),
                             "Friday After Thanksgiving")
            self.assertEqual(nv_holidays.get(dt + relativedelta(days=+1)),
                             "Family Day")
            self.assertEqual(nm_holidays.get(dt + relativedelta(days=+1)),
                             "Presidents' Day")
            if dt.year >= 2008:
                self.assertEqual(md_holidays.get(dt + relativedelta(days=1)),
                                 "American Indian Heritage Day")
            if dt.year >= 2010:
                self.assertEqual(in_holidays.get(dt + relativedelta(days=1)),
                                 "Lincoln's Birthday")
            else:
                self.assertNotEqual(
                    in_holidays.get(dt + relativedelta(days=1)),
                    "Lincoln's Birthday")

    def test_robert_lee_birthday(self):
        ga_holidays = holidays.US(state='GA')
        self.assertNotIn(date(1985, 11, 25), ga_holidays)
        for dt in [date(2007, 11, 23), date(2008, 11, 28), date(2010, 11, 26),
                   date(2013, 11, 29), date(2014, 11, 28), date(2015, 11, 27),
                   date(2018, 11, 23), date(2019, 11, 29), date(2020, 11, 27)]:
            self.assertNotIn(dt, self.holidays)
            self.assertIn(dt, ga_holidays)

    def test_lady_of_camarin_day(self):
        gu_holidays = holidays.US(state='GU')
        for year in range(1945, 2100):
            self.assertNotIn(date(year, 12, 8), self.holidays)
            self.assertIn(date(year, 12, 8), gu_holidays)

    def test_christmas_eve(self):
        as_holidays = holidays.US(state='AS')
        ks_holidays = holidays.US(state='KS')
        mi_holidays = holidays.US(state='MI')
        nc_holidays = holidays.US(state='NC')
        tx_holidays = holidays.US(state='TX')
        wi_holidays = holidays.US(state='WI')
        self.holidays.observed = False
        for year in range(1900, 2050):
            self.assertNotIn(date(year, 12, 24), self.holidays)
            self.assertIn(date(year, 12, 24), as_holidays)
            if year >= 2013:
                f = ks_holidays.get(date(year, 12, 24)).find("Eve")
                self.assertGreater(f, 0)
                f = mi_holidays.get(date(year, 12, 24)).find("Eve")
                self.assertGreater(f, 0)
                f = nc_holidays.get(date(year, 12, 24)).find("Eve")
                self.assertGreater(f, 0)
            if year >= 2012:
                f = wi_holidays.get(date(year, 12, 24)).find("Eve")
                self.assertGreater(f, 0)
            if year >= 1981:
                f = tx_holidays.get(date(year, 12, 24)).find("Eve")
                self.assertGreater(f, 0)
            if year < 1981:
                f = ks_holidays.get(date(year, 12, 24), "").find("Eve")
                self.assertLess(f, 0)
                f = mi_holidays.get(date(year, 12, 24), "").find("Eve")
                self.assertLess(f, 0)
                f = nc_holidays.get(date(year, 12, 24), "").find("Eve")
                self.assertLess(f, 0)
                f = tx_holidays.get(date(year, 12, 24), "").find("Eve")
                self.assertLess(f, 0)
                f = wi_holidays.get(date(year, 12, 24), "").find("Eve")
                self.assertLess(f, 0)
        self.assertIn(date(2016, 12, 23), as_holidays)
        self.assertIn(date(2016, 12, 23), ks_holidays)
        self.assertIn(date(2016, 12, 23), mi_holidays)
        self.assertIn(date(2016, 12, 23), nc_holidays)
        self.assertIn(date(2016, 12, 23), tx_holidays)
        self.assertIn(date(2016, 12, 23), wi_holidays)
        self.assertIn("Christmas Eve (Observed)",
                      as_holidays.get_list(date(2017, 12, 22)))
        self.assertIn("Christmas Eve (Observed)",
                      ks_holidays.get_list(date(2017, 12, 22)))
        self.assertIn("Christmas Eve (Observed)",
                      mi_holidays.get_list(date(2017, 12, 22)))
        self.assertIn("Christmas Eve (Observed)",
                      nc_holidays.get_list(date(2017, 12, 22)))
        self.assertIn("Christmas Eve (Observed)",
                      tx_holidays.get_list(date(2017, 12, 22)))
        self.assertIn("Christmas Eve (Observed)",
                      wi_holidays.get_list(date(2017, 12, 22)))

    def test_christmas_day(self):
        for year in range(1900, 2100):
            dt = date(year, 12, 25)
            self.assertIn(dt, self.holidays)
            self.assertNotIn(dt + relativedelta(days=-1), self.holidays)
            self.assertNotIn(dt + relativedelta(days=+1), self.holidays)
        self.assertNotIn(date(2010, 12, 24), self.holidays)
        self.assertNotIn(date(2016, 12, 26), self.holidays)
        self.holidays.observed = True
        self.assertIn(date(2010, 12, 24), self.holidays)
        self.assertIn(date(2016, 12, 26), self.holidays)

    def test_day_after_christmas(self):
        nc_holidays = holidays.US(state='NC', observed=False)
        tx_holidays = holidays.US(state='TX', observed=False)
        self.assertNotIn(date(2015, 12, 28), nc_holidays)
        self.assertNotIn(date(2016, 12, 27), nc_holidays)
        self.assertNotIn(date(2015, 12, 28), tx_holidays)
        self.assertNotIn(date(2016, 12, 27), tx_holidays)
        nc_holidays.observed = True
        self.assertIn("Day After Christmas (Observed)",
                      nc_holidays.get_list(date(2015, 12, 28)))
        self.assertIn("Day After Christmas (Observed)",
                      nc_holidays.get_list(date(2016, 12, 27)))
        tx_holidays.observed = True
        self.assertNotIn("Day After Christmas (Observed)",
                         tx_holidays.get_list(date(2015, 12, 28)))
        self.assertNotIn("Day After Christmas (Observed)",
                         tx_holidays.get_list(date(2016, 12, 27)))

    def test_new_years_eve(self):
        ky_holidays = holidays.US(state='KY')
        mi_holidays = holidays.US(state='MI')
        wi_holidays = holidays.US(state='WI')
        self.assertNotIn(date(2012, 12, 31), ky_holidays)
        self.assertNotIn(date(2012, 12, 31), mi_holidays)
        self.assertNotIn(date(2011, 12, 31), wi_holidays)
        self.assertIn(date(2012, 12, 31), wi_holidays)
        for dt in [date(2013, 12, 31), date(2016, 12, 30)]:
            self.assertNotIn(dt, self.holidays)
            self.assertIn(dt, ky_holidays)
            self.assertIn(dt, mi_holidays)
            self.assertIn(dt, wi_holidays)


class TestNZ(unittest.TestCase):

    def setUp(self):
        self.holidays = holidays.NZ(observed=True)

    def test_new_years(self):
        for year in range(1900, 2100):
            dt = date(year, 1, 1)
            self.assertIn(dt, self.holidays)
        for year, day in enumerate([1, 1, 1, 1, 3,  # 2001-05
                                    3, 1, 1, 1, 1,  # 2006-10
                                    3, 3, 1, 1, 1,  # 2011-15
                                    1, 3, 1, 1, 1, 1],  # 2016-21
                                   2001):
            dt = date(year, 1, day)
            self.assertIn(dt, self.holidays)
            self.assertEqual(self.holidays[dt][:10], "New Year's")
        self.assertNotIn("1893-01-01", self.holidays)
        self.assertIn("1894-01-01", self.holidays)

    def test_day_after_new_years(self):
        for year in range(1900, 2100):
            dt = date(year, 1, 2)
            self.assertIn(dt, self.holidays)
        for year, day in enumerate([2, 2, 2, 2, 2,  # 2001-05
                                    2, 2, 2, 2, 4,  # 2006-10
                                    4, 2, 2, 2, 2,  # 2011-15
                                    4, 2, 2, 2, 2, 4],  # 2016-21
                                   2001):
            dt = date(year, 1, day)
            self.assertIn(dt, self.holidays)
            self.assertEqual(self.holidays[dt][:10], "Day after ")
        self.assertNotIn(date(2016, 1, 3), self.holidays)

    def test_waitangi_day(self):
        ntl_holidays = holidays.NZ(prov='Northland')
        for year, day in enumerate([3, 8, 7, 6, 5], 1964):
            dt = date(year, 2, day)
            self.assertIn(dt, ntl_holidays, dt)
            self.assertEqual(ntl_holidays[dt][:8], "Waitangi")
        for year in range(1900, 1974):
            dt = date(year, 2, 6)
            self.assertNotIn(dt, self.holidays)
        for year in range(1974, 2100):
            dt = date(year, 2, 6)
            self.assertIn(dt, self.holidays)
        for year, day in enumerate([6, 6, 6, 6, 6,  # 2001-05
                                    6, 6, 6, 6, 6,  # 2006-10
                                    6, 6, 6, 6, 6,  # 2011-15
                                    8, 6, 6, 6, 6, 8],  # 2016-21
                                   2001):
            dt = date(year, 2, day)
            self.assertIn(dt, self.holidays)
            self.assertEqual(self.holidays[dt][:8], "Waitangi")
        self.assertNotIn(date(2005, 2, 7), self.holidays)
        self.assertNotIn(date(2010, 2, 8), self.holidays)
        self.assertNotIn(date(2011, 2, 7), self.holidays)

    def test_good_friday(self):
        for dt in [date(1900, 4, 13), date(1901, 4, 5), date(1902, 3, 28),
                   date(1999, 4, 2), date(2000, 4, 21), date(2010, 4, 2),
                   date(2018, 3, 30), date(2019, 4, 19), date(2020, 4, 10)]:
            self.assertIn(dt, self.holidays)
            self.assertNotIn(dt + relativedelta(days=-1), self.holidays)
            self.assertNotIn(dt + relativedelta(days=+1), self.holidays)

    def test_easter_monday(self):
        for dt in [date(1900, 4, 16), date(1901, 4, 8), date(1902, 3, 31),
                   date(1999, 4, 5), date(2010, 4, 5),
                   date(2018, 4, 2), date(2019, 4, 22), date(2020, 4, 13)]:
            self.assertIn(dt, self.holidays)
            self.assertNotIn(dt + relativedelta(days=-1), self.holidays)
            self.assertNotIn(dt + relativedelta(days=+1), self.holidays)

    def test_anzac_day(self):
        for year in range(1900, 1921):
            dt = date(year, 4, 25)
            self.assertNotIn(dt, self.holidays)
        for year in range(1921, 2100):
            dt = date(year, 4, 25)
            self.assertIn(dt, self.holidays)
        for year, day in enumerate([25, 25, 25, 25, 25,  # 2001-05
                                    25, 25, 25, 25, 25,  # 2006-10
                                    25, 25, 25, 25, 27,  # 2011-15
                                    25, 25, 25, 25, 27, 26],  # 2016-21
                                   2001):
            dt = date(year, 4, day)
            self.assertIn(dt, self.holidays, dt)
            self.assertEqual(self.holidays[dt][:5], "Anzac")
        self.assertNotIn(date(2009, 4, 27), self.holidays)
        self.assertNotIn(date(2010, 4, 26), self.holidays)

    def test_sovereigns_birthday(self):
        self.assertIn(date(1909, 11, 9), self.holidays)
        self.assertIn(date(1936, 6, 23), self.holidays)
        self.assertIn(date(1937, 6, 9), self.holidays)
        self.assertIn(date(1940, 6, 3), self.holidays)
        self.assertIn(date(1952, 6, 2), self.holidays)
        for year in range(1912, 1936):
            dt = date(year, 6, 3)
            self.assertIn(dt, self.holidays)
            self.assertEqual(self.holidays[dt], "King's Birthday")
        for year, day in enumerate([4, 3, 2, 7, 6,  # 2001-05
                                    5, 4, 2, 1, 7,  # 2006-10
                                    6, 4, 3, 2, 1,  # 2011-15
                                    6, 5, 4, 3, 1, 7],  # 2016-21
                                   2001):
            dt = date(year, 6, day)
            self.assertIn(dt, self.holidays, dt)
            self.assertEqual(self.holidays[dt], "Queen's Birthday")

    def test_labour_day(self):
        for year, day in enumerate([22, 28, 27, 25, 24,  # 2001-05
                                    23, 22, 27, 26, 25,  # 2006-10
                                    24, 22, 28, 27, 26,  # 2011-15
                                    24, 23, 22, 28, 26, 25],  # 2016-21
                                   2001):
            dt = date(year, 10, day)
            self.assertIn(dt, self.holidays, dt)
            self.assertEqual(self.holidays[dt], "Labour Day")

    def test_christmas_day(self):
        self.holidays.observed = False
        for year in range(1900, 2100):
            dt = date(year, 12, 25)
            self.assertIn(dt, self.holidays)
            self.assertNotIn(dt + relativedelta(days=-1), self.holidays)
        self.assertNotIn(date(2010, 12, 24), self.holidays)
        self.assertNotEqual(self.holidays[date(2011, 12, 26)],
                            "Christmas Day (Observed)")
        self.holidays.observed = True
        self.assertEqual(self.holidays[date(2011, 12, 27)],
                         "Christmas Day (Observed)")
        for year, day in enumerate([25, 25, 25, 27, 27,  # 2001-05
                                    25, 25, 25, 25, 27,  # 2006-10
                                    27, 25, 25, 25, 25,  # 2011-15
                                    27, 25, 25, 25, 25, 25],  # 2016-21
                                   2001):
            dt = date(year, 12, day)
            self.assertIn(dt, self.holidays, dt)
            self.assertEqual(self.holidays[dt][:9], "Christmas")

    def test_boxing_day(self):
        self.holidays.observed = False
        for year in range(1900, 2100):
            dt = date(year, 12, 26)
            self.assertIn(dt, self.holidays)
            self.assertNotIn(dt + relativedelta(days=+1), self.holidays)
        self.assertNotIn(date(2009, 12, 28), self.holidays)
        self.assertNotIn(date(2010, 12, 27), self.holidays)
        self.holidays.observed = True
        self.assertIn(date(2009, 12, 28), self.holidays)
        self.assertIn(date(2010, 12, 27), self.holidays)
        for year, day in enumerate([26, 26, 26, 28, 26,  # 2001-05
                                    26, 26, 26, 28, 28,  # 2006-10
                                    26, 26, 26, 26, 28,  # 2011-15
                                    26, 26, 26, 26, 28, 28],  # 2016-21
                                   2001):
            dt = date(year, 12, day)
            self.assertIn(dt, self.holidays, dt)
            self.assertEqual(self.holidays[dt][:6], "Boxing")

    def test_auckland_anniversary_day(self):
        auk_holidays = holidays.NZ(prov='Auckland')
        for year, day in enumerate([29, 28, 27, 26, 31,  # 2001-05
                                    30, 29, 28, 26, 1,  # 2006-10
                                    31, 30, 28, 27, 26,  # 2011-15
                                    1, 30, 29, 28, 27, 1],  # 2016-21
                                   2001):
            dt = date(year, 2 if day < 9 else 1, day)
            self.assertIn(dt, auk_holidays, dt)
            self.assertEqual(auk_holidays[dt],
                             "Auckland Anniversary Day")

    def test_taranaki_anniversary_day(self):
        tki_holidays = holidays.NZ(prov='Taranaki')
        for year, day in enumerate([12, 11, 10, 8, 14,  # 2001-05
                                    13, 12, 10, 9, 8,  # 2006-10
                                    14, 12, 11, 10, 9,  # 2011-15
                                    14, 13, 12, 11, 9, 8],  # 2016-21
                                   2001):
            dt = date(year, 3, day)
            self.assertIn(dt, tki_holidays, dt)
            self.assertEqual(tki_holidays[dt],
                             "Taranaki Anniversary Day")

    def test_hawkes_bay_anniversary_day(self):
        hkb_holidays = holidays.NZ(prov="Hawke's Bay")
        for year, day in enumerate([19, 25, 24, 22, 21,  # 2001-05
                                    20, 19, 24, 23, 22,  # 2006-10
                                    21, 19, 25, 24, 23,  # 2011-15
                                    21, 20, 19, 25, 23, 22],  # 2016-21
                                   2001):
            dt = date(year, 10, day)
            self.assertIn(dt, hkb_holidays, dt)
            self.assertEqual(hkb_holidays[dt],
                             "Hawke's Bay Anniversary Day")

    def test_wellington_anniversary_day(self):
        wgn_holidays = holidays.NZ(prov='Wellington')
        for year, day in enumerate([22, 21, 20, 19, 24,  # 2001-05
                                    23, 22, 21, 19, 25,  # 2006-10
                                    24, 23, 21, 20, 19,  # 2011-15
                                    25, 23, 22, 21, 20, 25],  # 2016-21
                                   2001):
            dt = date(year, 1, day)
            self.assertIn(dt, wgn_holidays, dt)
            self.assertEqual(wgn_holidays[dt],
                             "Wellington Anniversary Day", dt)

    def test_marlborough_anniversary_day(self):
        mbh_holidays = holidays.NZ(prov='Marlborough')
        for year, day in enumerate([29, 4, 3, 1, 31,  # 2001-05
                                    30, 29, 3, 2, 1,  # 2006-10
                                    31, 29, 4, 3, 2,  # 2011-15
                                    31, 30, 29, 4, 2, 1],  # 2016-21
                                   2001):
            dt = date(year, 11 if day < 9 else 10, day)
            self.assertIn(dt, mbh_holidays, dt)
            self.assertEqual(mbh_holidays[dt],
                             "Marlborough Anniversary Day", dt)

    def test_nelson_anniversary_day(self):
        nsn_holidays = holidays.NZ(prov='Nelson')
        for year, day in enumerate([29, 4, 3, 2, 31,  # 2001-05
                                    30, 29, 4, 2, 1,  # 2006-10
                                    31, 30, 4, 3, 2,  # 2011-15
                                    1, 30, 29, 4, 3, 1],  # 2016-21
                                   2001):
            dt = date(year, 2 if day < 9 else 1, day)
            self.assertIn(dt, nsn_holidays, dt)
            self.assertEqual(nsn_holidays[dt],
                             "Nelson Anniversary Day", dt)

    def test_canterbury_anniversary_day(self):
        can_holidays = holidays.NZ(prov='Canterbury')
        for year, day in enumerate([16, 15, 14, 12, 11,  # 2001-05
                                    17, 16, 14, 13, 12,  # 2006-10
                                    11, 16, 15, 14, 13,  # 2011-15
                                    11, 17, 16, 15, 13, 12],  # 2016-21
                                   2001):
            dt = date(year, 11, day)
            self.assertIn(dt, can_holidays, dt)
            self.assertEqual(can_holidays[dt],
                             "Canterbury Anniversary Day", dt)

    def test_south_canterbury_anniversary_day(self):
        stc_holidays = holidays.NZ(prov='South Canterbury')
        for year, day in enumerate([24, 23, 22, 27, 26,  # 2001-05
                                    25, 24, 22, 28, 27,  # 2006-10
                                    26, 24, 23, 22, 28,  # 2011-15
                                    26, 25, 24, 23, 28, 27],  # 2016-21
                                   2001):
            dt = date(year, 9, day)
            self.assertIn(dt, stc_holidays, dt)
            self.assertEqual(stc_holidays[dt],
                             "South Canterbury Anniversary Day", dt)

    def test_westland_anniversary_day(self):
        wtc_holidays = holidays.NZ(prov='Westland')
        for year, day in enumerate([3, 2, 1, 29, 5,  # 2001-05
                                    4, 3, 1, 30, 29,  # 2006-10
                                    28, 3, 2, 1, 30,  # 2011-15
                                    28, 4, 3, 2, 30, 29],  # 2016-21
                                   2001):
            dt = date(year, 12 if day < 9 else 11, day)
            self.assertIn(dt, wtc_holidays, dt)
            self.assertEqual(wtc_holidays[dt],
                             "Westland Anniversary Day", dt)

    def test_otago_anniversary_day(self):
        ota_holidays = holidays.NZ(prov='Otago')
        for year, day in enumerate([26, 25, 24, 22, 21,  # 2001-05
                                    20, 26, 25, 23, 22,  # 2006-10
                                    21, 26, 25, 24, 23,  # 2011-15
                                    21, 20, 26, 25, 23, 22],  # 2016-21
                                   2001):
            dt = date(year, 3, day)
            self.assertIn(dt, ota_holidays, dt)
            self.assertEqual(ota_holidays[dt],
                             "Otago Anniversary Day", dt)

    def test_southland_anniversary_day(self):
        stl_holidays = holidays.NZ(prov='Southland')
        for year, day in enumerate([15, 14, 20, 19, 17,  # 2001-05
                                    16, 15, 14, 19, 18, 17],  # 2006-11
                                   2001):
            dt = date(year, 1, day)
            self.assertIn(dt, stl_holidays, dt)
            self.assertEqual(stl_holidays[dt],
                             "Southland Anniversary Day", dt)
            for year, (month, day) in enumerate([(4, 10), (4, 2), (4, 22),
                                                 (4, 7), (3, 29), (4, 18),
                                                 (4, 3), (4, 23), (4, 14),
                                                 (4, 6)], 2012):
                dt = date(year, month, day)
                self.assertIn(dt, stl_holidays, dt)
                self.assertEqual(stl_holidays[dt],
                                 "Southland Anniversary Day", dt)

    def test_chatham_islands_anniversary_day(self):
        cit_holidays = holidays.NZ(prov='Chatham Islands')
        for year, day in enumerate([3, 2, 1, 29, 28,  # 2001-05
                                    27, 3, 1, 30, 29,  # 2006-10
                                    28, 3, 2, 1, 30,  # 2011-15
                                    28, 27, 3, 2, 30, 29],  # 2016-21
                                   2001):
            dt = date(year, 12 if day < 9 else 11, day)
            self.assertIn(dt, cit_holidays, dt)
            self.assertEqual(cit_holidays[dt],
                             "Chatham Islands Anniversary Day", dt)

    def test_all_holidays_present(self):
        nz_1969 = sum(holidays.NZ(years=[1969], prov=p)
                      for p in holidays.NZ.PROVINCES)
        holidays_in_1969 = sum((nz_1969.get_list(key) for key in nz_1969), [])
        nz_2015 = sum(holidays.NZ(years=[2015], prov=p)
                      for p in holidays.NZ.PROVINCES)
        holidays_in_2015 = sum((nz_2015.get_list(key) for key in nz_2015), [])
        nz_1974 = sum(holidays.NZ(years=[1974], prov=p)
                      for p in holidays.NZ.PROVINCES)
        holidays_in_1974 = sum((nz_1974.get_list(key) for key in nz_1974), [])
        all_holidays = ["New Year's Day",
                        "Day after New Year's Day",
                        "Waitangi Day",
                        "Good Friday",
                        "Easter Monday",
                        "Anzac Day",
                        "Queen's Birthday",
                        "Labour Day",
                        "Christmas Day",
                        "Boxing Day",
                        "Auckland Anniversary Day",
                        "Taranaki Anniversary Day",
                        "Hawke's Bay Anniversary Day",
                        "Wellington Anniversary Day",
                        "Marlborough Anniversary Day",
                        "Nelson Anniversary Day",
                        "Canterbury Anniversary Day",
                        "South Canterbury Anniversary Day",
                        "Westland Anniversary Day",
                        "Otago Anniversary Day",
                        "Southland Anniversary Day",
                        "Chatham Islands Anniversary Day",
                        "Queen's Birthday",
                        "Labour Day",
                        "Christmas Day",
                        "Boxing Day"]
        for holiday in all_holidays:
            self.assertIn(holiday, holidays_in_1969, holiday)
            self.assertIn(holiday, holidays_in_2015, holiday)
        all_holidays.remove("Waitangi Day")
        all_holidays.insert(2, "New Zealand Day")
        for holiday in all_holidays:
            self.assertIn(holiday, holidays_in_1974, holiday)
        self.assertNotIn("Waitangi Day", holidays_in_1974)


class TestAU(unittest.TestCase):

    def setUp(self):
        self.holidays = holidays.AU(observed=True)
        self.state_hols = {state: holidays.AU(observed=True, prov=state)
                           for state in holidays.AU.PROVINCES}

    def test_new_years(self):
        for year in range(1900, 2100):
            dt = date(year, 1, 1)
            self.assertIn(dt, self.holidays)
        for year, day in enumerate([3, 2, 1, 1, 1,  # 2011-15
                                    1, 2, 1, 1, 1, 1],  # 2016-21
                                   2011):
            dt = date(year, 1, day)
            for state, hols in self.state_hols.items():
                self.assertIn(dt, hols, (state, dt))
                self.assertEqual(hols[dt][:10], "New Year's", state)

    def test_australia_day(self):
        for year, day in enumerate([26, 26, 28, 27, 26,  # 2011-15
                                    26, 26, 26, 28, 27, 26],  # 2016-21
                                   2011):
            jan26 = date(year, 1, 26)
            dt = date(year, 1, day)
            self.assertIn(jan26, self.holidays, dt)
            self.assertEqual(self.holidays[jan26], "Australia Day")
            self.assertIn(dt, self.holidays, dt)
            self.assertEqual(self.holidays[dt][:10], "Australia ")
            for state in holidays.AU.PROVINCES:
                self.assertIn(jan26, self.state_hols[state], (state, dt))
                self.assertEqual(self.state_hols[state][jan26],
                                 "Australia Day")
                self.assertIn(dt, self.state_hols[state], (state, dt))
                self.assertEqual(self.state_hols[state][dt][:10], "Australia ")
        self.assertNotIn(date(2016, 1, 27), self.holidays)
        self.assertNotIn(date(1887, 1, 26), self.holidays)
        self.assertNotIn(date(1934, 1, 26), self.state_hols['SA'])
        for dt in [date(1889, 1, 26), date(1936, 1, 26), date(1945, 1, 26)]:
            self.assertIn(dt, self.state_hols['NSW'], dt)
            self.assertEqual(self.state_hols['NSW'][dt], "Anniversary Day")

    def test_good_friday(self):
        for dt in [date(1900, 4, 13), date(1901, 4, 5), date(1902, 3, 28),
                   date(1999, 4, 2), date(2000, 4, 21), date(2010, 4, 2),
                   date(2018, 3, 30), date(2019, 4, 19), date(2020, 4, 10)]:
            self.assertIn(dt, self.holidays)
            self.assertEqual(self.holidays[dt], "Good Friday")

    def test_easter_saturday(self):
        for dt in [date(1900, 4, 14), date(1901, 4, 6), date(1902, 3, 29),
                   date(1999, 4, 3), date(2000, 4, 22), date(2010, 4, 3),
                   date(2018, 3, 31), date(2019, 4, 20), date(2020, 4, 11)]:
            for state in ['ACT', 'NSW', 'NT', 'QLD', 'SA', 'VIC']:
                self.assertIn(dt, self.state_hols[state], (state, dt))
                self.assertEqual(self.state_hols[state][dt], "Easter Saturday")
            for state in ['TAS', 'WA']:
                self.assertNotIn(dt, self.state_hols[state], (state, dt))

    def test_easter_sunday(self):
        for dt in [date(1900, 4, 15), date(1901, 4, 7), date(1902, 3, 30),
                   date(1999, 4, 4), date(2010, 4, 4),
                   date(2018, 4, 1), date(2019, 4, 21), date(2020, 4, 12)]:
            self.assertIn(dt, self.state_hols['NSW'], dt)
            self.assertEqual(self.state_hols['NSW'][dt], "Easter Sunday")
            for state in ['ACT', 'NT', 'QLD', 'SA', 'VIC', 'TAS', 'WA']:
                self.assertNotIn(dt, self.state_hols[state], (state, dt))

    def test_easter_monday(self):
        for dt in [date(1900, 4, 16), date(1901, 4, 8), date(1902, 3, 31),
                   date(1999, 4, 5), date(2010, 4, 5),
                   date(2018, 4, 2), date(2019, 4, 22), date(2020, 4, 13)]:
            self.assertIn(dt, self.holidays)
            self.assertEqual(self.holidays[dt], "Easter Monday")
            self.assertNotIn(dt + relativedelta(days=+1), self.holidays)

    def test_labour_day(self):
        for year, day in enumerate([7, 5, 4, 3, 2, 7, 6, ], 2011):
            dt = date(year, 3, day)
            self.assertIn(dt, self.state_hols['WA'], dt)
            self.assertEqual(self.state_hols['WA'][dt], "Labour Day")
        for year, day in enumerate([10, 9, 14], 2014):
            dt = date(year, 3, day)
            self.assertNotIn(dt, self.holidays, dt)
            self.assertIn(dt, self.state_hols['VIC'], dt)
            self.assertEqual(self.state_hols['VIC'][dt], "Labour Day")

    def test_anzac_day(self):
        for year in range(1900, 1921):
            dt = date(year, 4, 25)
            self.assertNotIn(dt, self.holidays)
        for year in range(1921, 2100):
            dt = date(year, 4, 25)
            self.assertIn(dt, self.holidays)
        for dt in [date(2015, 4, 27), date(2020, 4, 27)]:
            self.assertNotIn(dt, self.holidays, dt)
            for state in ['NT', 'WA']:
                self.assertIn(dt, self.state_hols[state], (state, dt))
                self.assertEqual(self.state_hols[state][dt][:5], "Anzac")
            for state in ['ACT', 'QLD', 'SA', 'NSW', 'TAS', 'VIC']:
                self.assertNotIn(dt, self.state_hols[state], (state, dt))
        dt = date(2021, 4, 26)
        for state in ['ACT', 'NT', 'QLD', 'SA', 'WA']:
            self.assertIn(dt, self.state_hols[state], (state, dt))
            self.assertEqual(self.state_hols[state][dt][:5], "Anzac")
        for state in ['NSW', 'TAS', 'VIC']:
            self.assertNotIn(dt, self.state_hols[state], (state, dt))

    def test_western_australia_day(self):
        for year, day in enumerate([4, 3, 2], 2012):
            dt = date(year, 6, day)
            self.assertIn(dt, self.state_hols['WA'], dt)
            self.assertEqual(self.state_hols['WA'][dt], "Foundation Day")
        for year, day in enumerate([1, 6, 5], 2015):
            dt = date(year, 6, day)
            self.assertIn(dt, self.state_hols['WA'], dt)
            self.assertEqual(self.state_hols['WA'][dt],
                             "Western Australia Day")

    def test_adelaide_cup(self):
        for dt in [date(2015, 3, 9), date(2016, 3, 14), date(2017, 3, 13)]:
            self.assertIn(dt, self.state_hols['SA'], dt)
            self.assertEqual(self.state_hols['SA'][dt], "Adelaide Cup")

    def test_queens_birthday(self):
        # Western Australia
        for dt in [date(2012, 10, 1), date(2013, 9, 30), date(2014, 9, 29),
                   date(2015, 9, 28), date(2016, 9, 26), date(2017, 9, 25)]:
            self.assertIn(dt, self.state_hols['WA'], dt)
            self.assertEqual(self.state_hols['WA'][dt], "Queen's Birthday")
        # Other states except Queensland
        other_states = [
            date(2010, 6, 14), date(2011, 6, 13), date(2012, 6, 11),
            date(2013, 6, 10), date(2014, 6, 9), date(2015, 6, 8),
            date(2016, 6, 13), date(2017, 6, 12), date(2018, 6, 11)]
        for dt in other_states:
            self.assertIn(dt, self.state_hols['NSW'], dt)
            self.assertIn(dt, self.state_hols['VIC'], dt)
            self.assertIn(dt, self.state_hols['ACT'], dt)
        # Queensland
        qld_dates = other_states[:-3]
        qld_dates.remove(date(2012, 6, 11))
        qld_dates.extend([date(2012, 10, 1), date(2016, 10, 3),
                          date(2017, 10, 2), date(2018, 10, 1)])
        for dt in qld_dates:
            self.assertIn(dt, self.state_hols['QLD'], dt)
            self.assertEqual(self.state_hols['QLD'][dt], "Queen's Birthday")
        self.assertIn(date(2012, 6, 11), self.state_hols['QLD'])

    def test_picnic_day(self):
        for dt in [date(2015, 8, 3), date(2016, 8, 1)]:
            self.assertIn(dt, self.state_hols['NT'], dt)
            self.assertEqual(self.state_hols['NT'][dt], "Picnic Day")

    def test_family_and_community_day(self):
        for dt in [date(2010, 9, 26), date(2011, 10, 10), date(2012, 10, 8),
                   date(2013, 9, 30), date(2014, 9, 29), date(2015, 9, 28),
                   date(2016, 9, 26)]:
            self.assertIn(dt, self.state_hols['ACT'], dt)
            self.assertEqual(self.state_hols['ACT'][dt],
                             "Family & Community Day")

    def test_melbourne_cup(self):
        for dt in [date(2014, 11, 4), date(2015, 11, 3), date(2016, 11, 1)]:
            self.assertIn(dt, self.state_hols['VIC'], dt)
            self.assertEqual(self.state_hols['VIC'][dt], "Melbourne Cup")

    def test_royal_queensland_show(self):
        for year, day in enumerate([15, 14, 12, 11, 10, 16], 2018):
            dt = date(year, 8, day)
            self.assertIn(dt, self.state_hols['QLD'], dt)
            self.assertEqual(self.state_hols['QLD'][dt],
                             "The Royal Queensland Show")

    def test_christmas_day(self):
        self.holidays.observed = False
        for year in range(1900, 2100):
            dt = date(year, 12, 25)
            self.assertIn(dt, self.holidays)
            self.assertNotIn(dt + relativedelta(days=-1), self.holidays)
        self.assertNotIn(date(2010, 12, 24), self.holidays)
        self.assertNotEqual(self.holidays[date(2011, 12, 26)],
                            "Christmas Day (Observed)")
        self.holidays.observed = True
        self.assertEqual(self.holidays[date(2011, 12, 27)],
                         "Christmas Day (Observed)")
        for year, day in enumerate([25, 25, 25, 27, 27,  # 2001-05
                                    25, 25, 25, 25, 27,  # 2006-10
                                    27, 25, 25, 25, 25,  # 2011-15
                                    27, 25, 25, 25, 25, 25],  # 2016-21
                                   2001):
            dt = date(year, 12, day)
            self.assertIn(dt, self.holidays, dt)
            self.assertEqual(self.holidays[dt][:9], "Christmas")

    def test_boxing_day(self):
        self.holidays.observed = False
        for year in range(1900, 2100):
            dt = date(year, 12, 26)
            self.assertIn(dt, self.holidays)
            self.assertNotIn(dt + relativedelta(days=+1), self.holidays)
        self.assertNotIn(date(2009, 12, 28), self.holidays)
        self.assertNotIn(date(2010, 12, 27), self.holidays)
        self.holidays.observed = True
        self.assertIn(date(2009, 12, 28), self.holidays)
        self.assertIn(date(2010, 12, 27), self.holidays)
        for year, day in enumerate([26, 26, 26, 28, 26,  # 2001-05
                                    26, 26, 26, 28, 28,  # 2006-10
                                    26, 26, 26, 26, 28,  # 2011-15
                                    26, 26, 26, 26, 28, 28],  # 2016-21
                                   2001):
            dt = date(year, 12, day)
            self.assertIn(dt, self.holidays, dt)
            self.assertEqual(self.holidays[dt][:6], "Boxing")

    def test_all_holidays_present(self):
        au_2015 = sum(holidays.AU(years=[2015], prov=p)
                      for p in holidays.AU.PROVINCES)
        holidays_in_2015 = sum((au_2015.get_list(key) for key in au_2015), [])
        all_holidays = ["New Year's Day",
                        "Australia Day",
                        "Adelaide Cup",
                        "Canberra Day",
                        "Good Friday",
                        "Easter Saturday",
                        "Easter Sunday",
                        "Easter Monday",
                        "Anzac Day",
                        "Queen's Birthday",
                        "Western Australia Day",
                        "Family & Community Day",
                        "Labour Day",
                        "Eight Hours Day",
                        "May Day",
                        "Picnic Day",
                        "Melbourne Cup",
                        "Christmas Day",
                        "Proclamation Day",
                        "Boxing Day"]
        for holiday in all_holidays:
            self.assertIn(holiday, holidays_in_2015, holiday)


class TestDE(unittest.TestCase):

    def setUp(self):
        self.holidays = holidays.DE()
        self.prov_hols = {prov: holidays.DE(prov=prov)
                          for prov in holidays.DE.PROVINCES}

    def test_no_data_before_1990(self):
        de_1989 = sum(holidays.DE(years=[1989], prov=p)
                      for p in holidays.DE.PROVINCES)
        self.assertEqual(len(de_1989), 0)

    def test_all_holidays_present(self):
        de_2015 = sum(holidays.DE(years=[2015], prov=p)
                      for p in holidays.DE.PROVINCES)
        in_2015 = sum((de_2015.get_list(key) for key in de_2015), [])
        all_de = ["Neujahr",
                  "Heilige Drei Könige",
                  "Karfreitag",
                  "Ostersonntag",
                  "Ostermontag",
                  "Erster Mai",
                  "Christi Himmelfahrt",
                  "Pfingstsonntag",
                  "Pfingstmontag",
                  "Fronleichnam",
                  "Mariä Himmelfahrt",
                  "Tag der Deutschen Einheit",
                  "Reformationstag",
                  "Allerheiligen",
                  "Buß- und Bettag",
                  "Erster Weihnachtstag",
                  "Zweiter Weihnachtstag"]

        for holiday in all_de:
            self.assertIn(holiday, in_2015, "missing: {}".format(holiday))
        for holiday in in_2015:
            self.assertIn(holiday, all_de, "extra: {}".format(holiday))

    def test_fixed_holidays(self):
        fixed_days_whole_country = (
            (1, 1),  # Neujahr
            (5, 1),  # Maifeiertag
            (10, 3),  # Tag der Deutschen Einheit
            (12, 25),  # Erster Weihnachtstag
            (12, 26),  # Zweiter Weihnachtstag
        )

        for y, (m, d) in product(range(1991, 2050), fixed_days_whole_country):
            self.assertIn(date(y, m, d), self.holidays)

    def test_heilige_drei_koenige(self):
        provinces_that_have = {'BW', 'BY', 'ST'}
        provinces_that_dont = set(holidays.DE.PROVINCES) - provinces_that_have

        for province, year in product(provinces_that_have, range(1991, 2050)):
            self.assertIn(date(year, 1, 6), self.prov_hols[province])
        for province, year in product(provinces_that_dont, range(1991, 2050)):
            self.assertNotIn(date(year, 1, 6), self.prov_hols[province])

    def test_karfreitag(self):
        known_good = [(2014, 4, 18), (2015, 4, 3), (2016, 3, 25),
                      (2017, 4, 14), (2018, 3, 30), (2019, 4, 19),
                      (2020, 4, 10), (2021, 4, 2), (2022, 4, 15),
                      (2023, 4, 7), (2024, 3, 29)]

        for province, (y, m, d) in product(holidays.DE.PROVINCES, known_good):
            self.assertIn(date(y, m, d), self.prov_hols[province])

    def test_ostersonntag(self):
        known_good = [(2014, 4, 20), (2015, 4, 5), (2016, 3, 27),
                      (2017, 4, 16), (2018, 4, 1), (2019, 4, 21),
                      (2020, 4, 12), (2021, 4, 4), (2022, 4, 17),
                      (2023, 4, 9), (2024, 3, 31)]

        for province, (y, m, d) in product(holidays.DE.PROVINCES, known_good):
            self.assertIn(date(y, m, d), self.prov_hols[province])

    def test_ostermontag(self):
        known_good = [(2014, 4, 21), (2015, 4, 6), (2016, 3, 28),
                      (2017, 4, 17), (2018, 4, 2), (2019, 4, 22),
                      (2020, 4, 13), (2021, 4, 5), (2022, 4, 18),
                      (2023, 4, 10), (2024, 4, 1)]

        for province, (y, m, d) in product(holidays.DE.PROVINCES, known_good):
            self.assertIn(date(y, m, d), self.prov_hols[province])

    def test_christi_himmelfahrt(self):
        known_good = [(2014, 5, 29), (2015, 5, 14), (2016, 5, 5),
                      (2017, 5, 25), (2018, 5, 10), (2019, 5, 30),
                      (2020, 5, 21), (2021, 5, 13), (2022, 5, 26),
                      (2023, 5, 18), (2024, 5, 9)]

        for province, (y, m, d) in product(holidays.DE.PROVINCES, known_good):
            self.assertIn(date(y, m, d), self.prov_hols[province])

    def test_pfingstsonntag(self):
        known_good = [(2014, 6, 8), (2015, 5, 24), (2016, 5, 15),
                      (2017, 6, 4), (2018, 5, 20), (2019, 6, 9),
                      (2020, 5, 31), (2021, 5, 23), (2022, 6, 5),
                      (2023, 5, 28), (2024, 5, 19)]

        for province, (y, m, d) in product(holidays.DE.PROVINCES, known_good):
            self.assertIn(date(y, m, d), self.prov_hols[province])

    def test_pfingstmontag(self):
        known_good = [(2014, 6, 9), (2015, 5, 25), (2016, 5, 16),
                      (2017, 6, 5), (2018, 5, 21), (2019, 6, 10),
                      (2020, 6, 1), (2021, 5, 24), (2022, 6, 6),
                      (2023, 5, 29), (2024, 5, 20)]

        for province, (y, m, d) in product(holidays.DE.PROVINCES, known_good):
            self.assertIn(date(y, m, d), self.prov_hols[province])

    def test_fronleichnam(self):
        known_good = [(2014, 6, 19), (2015, 6, 4), (2016, 5, 26),
                      (2017, 6, 15), (2018, 5, 31), (2019, 6, 20),
                      (2020, 6, 11), (2021, 6, 3), (2022, 6, 16),
                      (2023, 6, 8), (2024, 5, 30)]
        provinces_that_have = {'BW', 'BY', 'HE', 'NW', 'RP', 'SL'}
        provinces_that_dont = set(holidays.DE.PROVINCES) - provinces_that_have

        for province, (y, m, d) in product(provinces_that_have, known_good):
            self.assertIn(date(y, m, d), self.prov_hols[province])
        for province, (y, m, d) in product(provinces_that_dont, known_good):
            self.assertNotIn(date(y, m, d), self.prov_hols[province])

    def test_mariae_himmelfahrt(self):
        provinces_that_have = {'BY', 'SL'}
        provinces_that_dont = set(holidays.DE.PROVINCES) - provinces_that_have

        for province, year in product(provinces_that_have, range(1991, 2050)):
            self.assertIn(date(year, 8, 15), self.prov_hols[province])
        for province, year in product(provinces_that_dont, range(1991, 2050)):
            self.assertNotIn(date(year, 8, 15), self.prov_hols[province])

    def test_reformationstag(self):
        prov_that_have = {'BB', 'MV', 'SN', 'ST', 'TH'}
        prov_yes_since_2018 = prov_that_have.union({'HB', 'HH', 'NI', 'SH'})
        prov_that_dont = set(holidays.DE.PROVINCES) - prov_that_have
        prov_not_since_2018 = set(holidays.DE.PROVINCES) - prov_yes_since_2018

        for province, year in product(prov_that_have, range(1991, 2050)):
            # in 2017 all states got the reformationstag for that year
            if year == 2017:
                continue
            self.assertIn(date(year, 10, 31), self.prov_hols[province])
        # additional provinces got this holiday 2018
        for province, year in product(prov_yes_since_2018, range(2018, 2050)):
            self.assertIn(date(year, 10, 31), self.prov_hols[province])
        for province, year in product(prov_that_dont, range(1991, 2017)):
            self.assertNotIn(date(year, 10, 31), self.prov_hols[province])
        for province, year in product(prov_not_since_2018, range(2018, 2050)):
            self.assertNotIn(date(year, 10, 31), self.prov_hols[province])
        # check the 2017 case where all states have the reformationstag
        for province in holidays.DE.PROVINCES:
            self.assertIn(date(2017, 10, 31), self.prov_hols[province])

    def test_allerheiligen(self):
        provinces_that_have = {'BW', 'BY', 'NW', 'RP', 'SL'}
        provinces_that_dont = set(holidays.DE.PROVINCES) - provinces_that_have

        for province, year in product(provinces_that_have, range(1991, 2050)):
            self.assertIn(date(year, 11, 1), self.prov_hols[province])
        for province, year in product(provinces_that_dont, range(1991, 2050)):
            self.assertNotIn(date(year, 11, 1), self.prov_hols[province])

    def test_buss_und_bettag(self):
        known_good = [(2014, 11, 19), (2015, 11, 18), (2016, 11, 16),
                      (2017, 11, 22), (2018, 11, 21), (2019, 11, 20),
                      (2020, 11, 18), (2021, 11, 17), (2022, 11, 16),
                      (2023, 11, 22), (2024, 11, 20)]
        provinces_that_have = {'SN'}
        provinces_that_dont = set(holidays.DE.PROVINCES) - provinces_that_have

        for province, (y, m, d) in product(provinces_that_have, known_good):
            self.assertIn(date(y, m, d), self.prov_hols[province])
        for province, (y, m, d) in product(provinces_that_dont, known_good):
            self.assertNotIn(date(y, m, d), self.prov_hols[province])

    def test_tag_der_deutschen_einheit(self):
        known_good = [(1990, 6, 17)]

        for province, (y, m, d) in product(holidays.DE.PROVINCES, known_good):
            self.assertIn(date(y, m, d), self.prov_hols[province])


class TestAT(unittest.TestCase):

    def setUp(self):
        self.holidays = holidays.AT()

    def test_new_years(self):
        for year in range(1900, 2100):
            dt = date(year, 1, 1)
            self.assertIn(dt, self.holidays)
            self.assertNotIn(dt + relativedelta(days=-1), self.holidays)
            self.assertNotIn(dt + relativedelta(days=+1), self.holidays)

    def test_christmas(self):
        for year in range(1900, 2100):
            dt = date(year, 12, 25)
            self.assertIn(dt, self.holidays)
            self.assertIn(dt + relativedelta(days=+1), self.holidays)
            self.assertNotIn(dt + relativedelta(days=-1), self.holidays)
            self.assertNotIn(dt + relativedelta(days=+2), self.holidays)

    def test_easter_monday(self):
        for dt in [date(1900, 4, 16), date(1901, 4, 8), date(1902, 3, 31),
                   date(1999, 4, 5), date(2000, 4, 24), date(2010, 4, 5),
                   date(2018, 4, 2), date(2019, 4, 22), date(2020, 4, 13)]:
            self.assertIn(dt, self.holidays)
            self.assertNotIn(dt + relativedelta(days=-1), self.holidays)
            self.assertNotIn(dt + relativedelta(days=+1), self.holidays)

    def test_national_day(self):
        for year in range(1919, 1934):
            dt = date(year, 11, 12)
            self.assertIn(dt, self.holidays)
            self.assertNotIn(dt + relativedelta(days=-1), self.holidays)
            self.assertNotIn(dt + relativedelta(days=+1), self.holidays)
        for year in range(1967, 2100):
            dt = date(year, 10, 26)
            self.assertIn(dt, self.holidays)
            self.assertNotIn(dt + relativedelta(days=-1), self.holidays)
            self.assertNotIn(dt + relativedelta(days=+1), self.holidays)

    def test_all_holidays_present(self):
        at_2015 = holidays.AT(years=[2015])
        all_holidays = ["Neujahr",
                        "Heilige Drei Könige",
                        "Ostermontag",
                        "Staatsfeiertag",
                        "Christi Himmelfahrt",
                        "Pfingstmontag",
                        "Fronleichnam",
                        "Maria Himmelfahrt",
                        "Nationalfeiertag",
                        "Allerheiligen",
                        "Maria Empfängnis",
                        "Christtag",
                        "Stefanitag"]
        for holiday in all_holidays:
            self.assertIn(holiday, at_2015.values())


class TestDK(unittest.TestCase):

    def setUp(self):
        self.holidays = holidays.DK()

    def test_2016(self):
        # http://www.officeholidays.com/countries/denmark/2016.php
        self.assertIn(date(2016, 1, 1), self.holidays)
        self.assertIn(date(2016, 3, 24), self.holidays)
        self.assertIn(date(2016, 3, 25), self.holidays)
        self.assertIn(date(2016, 3, 28), self.holidays)
        self.assertIn(date(2016, 4, 22), self.holidays)
        self.assertIn(date(2016, 5, 5), self.holidays)
        self.assertIn(date(2016, 5, 16), self.holidays)
        self.assertIn(date(2016, 12, 25), self.holidays)


class TestUK(unittest.TestCase):

    def setUp(self):
        self.holidays = holidays.England()
        self.holidays = holidays.Wales()
        self.holidays = holidays.Scotland()
        self.holidays = holidays.IsleOfMan()
        self.holidays = holidays.NorthernIreland()
        self.holidays = holidays.UK()

    def test_new_years(self):
        for year in range(1974, 2100):
            dt = date(year, 1, 1)
            self.assertIn(dt, self.holidays)
            if year == 2000:
                self.assertIn(dt + relativedelta(days=-1), self.holidays)
            else:
                self.assertNotIn(dt + relativedelta(days=-1), self.holidays)

    def test_good_friday(self):
        for dt in [date(1900, 4, 13), date(1901, 4, 5), date(1902, 3, 28),
                   date(1999, 4, 2), date(2000, 4, 21), date(2010, 4, 2),
                   date(2018, 3, 30), date(2019, 4, 19), date(2020, 4, 10)]:
            self.assertIn(dt, self.holidays)
            self.assertNotIn(dt + relativedelta(days=-1), self.holidays)
            self.assertNotIn(dt + relativedelta(days=+1), self.holidays)

    def test_easter_monday(self):
        for dt in [date(1900, 4, 16), date(1901, 4, 8), date(1902, 3, 31),
                   date(1999, 4, 5), date(2000, 4, 24), date(2010, 4, 5),
                   date(2018, 4, 2), date(2019, 4, 22), date(2020, 4, 13)]:
            self.assertIn(dt, self.holidays)
            self.assertNotIn(dt + relativedelta(days=-1), self.holidays)
            self.assertNotIn(dt + relativedelta(days=+1), self.holidays)

    def test_royal_wedding(self):
        self.assertIn('2011-04-29', self.holidays)
        self.assertNotIn('2010-04-29', self.holidays)
        self.assertNotIn('2012-04-29', self.holidays)

    def test_may_day(self):
        for dt in [date(1978, 5, 1), date(1979, 5, 7), date(1980, 5, 5),
                   date(1999, 5, 3), date(2000, 5, 1), date(2010, 5, 3),
                   date(2018, 5, 7), date(2019, 5, 6), date(2020, 5, 4)]:
            self.assertIn(dt, self.holidays)
            self.assertNotIn(dt + relativedelta(days=-1), self.holidays)
            self.assertNotIn(dt + relativedelta(days=+1), self.holidays)

    def test_spring_bank_holiday(self):
        for dt in [date(1978, 5, 29), date(1979, 5, 28), date(1980, 5, 26),
                   date(1999, 5, 31), date(2000, 5, 29), date(2010, 5, 31),
                   date(2018, 5, 28), date(2019, 5, 27), date(2020, 5, 25)]:
            self.assertIn(dt, self.holidays)
            self.assertNotIn(dt + relativedelta(days=-1), self.holidays)
            self.assertNotIn(dt + relativedelta(days=+1), self.holidays)

    def test_christmas_day(self):
        self.holidays.observed = False
        for year in range(1900, 2100):
            dt = date(year, 12, 25)
            self.assertIn(dt, self.holidays)
            self.assertNotIn(dt + relativedelta(days=-1), self.holidays)
        self.assertNotIn(date(2010, 12, 24), self.holidays)
        self.assertNotEqual(self.holidays[date(2011, 12, 26)],
                            "Christmas Day (Observed)")
        self.holidays.observed = True
        self.assertEqual(self.holidays[date(2011, 12, 27)],
                         "Christmas Day (Observed)")
        for year, day in enumerate([25, 25, 25, 27, 27,  # 2001-05
                                    25, 25, 25, 25, 27,  # 2006-10
                                    27, 25, 25, 25, 25,  # 2011-15
                                    27, 25, 25, 25, 25, 25],  # 2016-21
                                   2001):
            dt = date(year, 12, day)
            self.assertIn(dt, self.holidays, dt)
            self.assertEqual(self.holidays[dt][:9], "Christmas")

    def test_boxing_day(self):
        self.holidays.observed = False

        for year in range(1900, 2100):
            dt = date(year, 12, 26)
            self.assertIn(dt, self.holidays)
            self.assertNotIn(dt + relativedelta(days=+1), self.holidays)
        self.assertNotIn(date(2009, 12, 28), self.holidays)
        self.assertNotIn(date(2010, 12, 27), self.holidays)
        self.holidays.observed = True
        self.assertIn(date(2004, 12, 28), self.holidays)
        self.assertIn(date(2010, 12, 28), self.holidays)
        for year, day in enumerate([26, 26, 26, 28, 26,
                                    26, 26, 26, 28, 28,
                                    26, 26, 26, 26, 26,
                                    26, 26, 26, 26, 26, 28],
                                   2001):
            dt = date(year, 12, day)
            self.assertIn(dt, self.holidays, dt)
            self.assertEqual(self.holidays[dt][:6], "Boxing")

    def test_all_holidays_present(self):
        uk_2015 = holidays.UK(years=[2015])
        all_holidays = ["New Year's Day",
                        "Good Friday",
                        "Easter Monday [England, Wales, Northern Ireland]",
                        "May Day",
                        "Spring Bank Holiday",
                        "Christmas Day",
                        "Boxing Day"]
        for holiday in all_holidays:
            self.assertIn(holiday, uk_2015.values())


class TestScotland(unittest.TestCase):

    def setUp(self):
        self.holidays = holidays.Scotland()

    def test_2017(self):
        self.assertIn('2017-01-01', self.holidays)
        self.assertIn('2017-01-02', self.holidays)
        self.assertIn('2017-01-03', self.holidays)
        self.assertIn('2017-04-14', self.holidays)
        self.assertIn('2017-05-01', self.holidays)
        self.assertIn('2017-05-29', self.holidays)
        self.assertIn('2017-08-07', self.holidays)
        self.assertIn('2017-11-30', self.holidays)
        self.assertIn('2017-12-25', self.holidays)
        self.assertIn('2017-12-26', self.holidays)


class TestIsleOfMan(unittest.TestCase):

    def setUp(self):
        self.holidays = holidays.IsleOfMan()

    def test_2018(self):
        self.assertIn('2018-06-01', self.holidays)
        self.assertIn('2018-07-05', self.holidays)


class TestES(unittest.TestCase):

    def setUp(self):
        self.holidays = holidays.ES()
        self.prov_holidays = {prov: holidays.ES(prov=prov)
                              for prov in holidays.ES.PROVINCES}

    def test_fixed_holidays(self):
        fixed_days_whole_country = (
            (1, 1),
            (1, 6),
            (5, 1),
            (8, 15),
            (10, 12),
            (11, 1),
            (12, 6),
            (12, 8),
            (12, 25),
        )
        for y, (m, d) in product(range(1950, 2050), fixed_days_whole_country):
            self.assertIn(date(y, m, d), self.holidays)

    def test_variable_days_in_2016(self):
        self.assertIn(date(2016, 3, 25), self.holidays)
        for prov, prov_holidays in self.prov_holidays.items():
            self.assertEqual(
                date(2016, 3, 24) in prov_holidays, prov != 'CAT')
            self.assertEqual(
                date(2016, 3, 28) in prov_holidays,
                prov in ['CAT', 'PVA', 'NAV', 'CVA', 'IBA'])

    def test_province_specific_days(self):
        province_days = {
            (2, 28): ['AND', 'CAN', 'CAM'],
            (3, 1): ['IBA'],
            (3, 8): ['AST'],
            (4, 23): ['ARG', 'CAL'],
            (5, 30): ['ICA'],
            (5, 2): ['MAD'],
            (6, 9): ['MUR', 'RIO'],
            (7, 25): ['GAL'],
            (9, 8): ['EXT'],
            (9, 11): ['CAT'],
            (9, 27): ['NAV'],
            (10, 9): ['CVA'],
            (10, 25): ['PVA'],
        }
        for prov, prov_holidays in self.prov_holidays.items():
            for year in range(2010, 2020):
                self.assertEqual(
                    date(year, 12, 26) in prov_holidays,
                    prov in ['CAT', 'IBA'])
                self.assertEqual(
                    date(year, 3, 19) in prov_holidays,
                    prov in ['CVA', 'MUR', 'MAD', 'NAV', 'PVA'])
                self.assertEqual(
                    date(year, 6, 24) in prov_holidays,
                    prov in ['CAT', 'GAL'])
                for fest_day, fest_prov in province_days.items():
                    self.assertEqual(
                        date(year, *fest_day) in prov_holidays,
                        prov in fest_prov)


class TestTAR(unittest.TestCase):

    def setUp(self):
        self.holidays = holidays.TAR()

    def test_new_years(self):
        for year in range(1974, 2100):
            dt = date(year, 1, 1)
            self.assertIn(dt, self.holidays)
            self.assertNotIn(dt + relativedelta(days=-1), self.holidays)

    def test_good_friday(self):
        for dt in [date(1900, 4, 13), date(1901, 4, 5), date(1902, 3, 28),
                   date(1999, 4, 2), date(2000, 4, 21), date(2010, 4, 2),
                   date(2018, 3, 30), date(2019, 4, 19), date(2020, 4, 10)]:
            self.assertIn(dt, self.holidays)
            self.assertNotIn(dt + relativedelta(days=-1), self.holidays)
            self.assertNotIn(dt + relativedelta(days=+1), self.holidays)

    def test_easter_monday(self):
        for dt in [date(1900, 4, 16), date(1901, 4, 8), date(1902, 3, 31),
                   date(1999, 4, 5), date(2000, 4, 24), date(2010, 4, 5),
                   date(2018, 4, 2), date(2019, 4, 22), date(2020, 4, 13)]:
            self.assertIn(dt, self.holidays)
            self.assertNotIn(dt + relativedelta(days=-1), self.holidays)
            self.assertNotIn(dt + relativedelta(days=+1), self.holidays)

    def test_labour_day(self):
        for year in range(1900, 2100):
            dt = date(year, 5, 1)
            self.assertIn(dt, self.holidays)
            self.assertNotIn(dt + relativedelta(days=-1), self.holidays)
            self.assertNotIn(dt + relativedelta(days=+1), self.holidays)

    def test_christmas_day(self):
        for year in range(1900, 2100):
            dt = date(year, 12, 25)
            self.assertIn(dt, self.holidays)
            self.assertNotIn(dt + relativedelta(days=-1), self.holidays)

    def test_26_december_day(self):
        for year in range(1900, 2100):
            dt = date(year, 12, 26)
            self.assertIn(dt, self.holidays)
            self.assertNotIn(dt + relativedelta(days=+1), self.holidays)

    def test_all_holidays_present(self):
        tar_2015 = holidays.TAR(years=[2015])
        all_holidays = ["New Year's Day",
                        "Good Friday",
                        "Easter Monday",
                        "1 May (Labour Day)",
                        "Christmas Day",
                        "26 December"]
        for holiday in all_holidays:
            self.assertIn(holiday, tar_2015.values())


class TestECB(unittest.TestCase):

    def setUp(self):
        self.holidays_ecb = holidays.ECB()
        self.holidays_tar = holidays.TAR()

    def test_new_years(self):
        for year in range(1974, 2100):
            self.holidays_ecb._populate(year)
            self.holidays_tar._populate(year)
        for holiday in self.holidays_tar:
            self.assertIn(holiday, self.holidays_ecb)


class TestCZ(unittest.TestCase):

    def setUp(self):
        self.holidays = holidays.CZ()

    def test_2017(self):
        # http://www.officeholidays.com/countries/czech_republic/2017.php
        self.assertIn(date(2017, 1, 1), self.holidays)
        self.assertIn(date(2017, 4, 14), self.holidays)
        self.assertIn(date(2017, 4, 17), self.holidays)
        self.assertIn(date(2017, 5, 1), self.holidays)
        self.assertIn(date(2017, 5, 8), self.holidays)
        self.assertIn(date(2017, 7, 5), self.holidays)
        self.assertIn(date(2017, 7, 6), self.holidays)
        self.assertIn(date(2017, 9, 28), self.holidays)
        self.assertIn(date(2017, 10, 28), self.holidays)
        self.assertIn(date(2017, 11, 17), self.holidays)
        self.assertIn(date(2017, 12, 24), self.holidays)
        self.assertIn(date(2017, 12, 25), self.holidays)
        self.assertIn(date(2017, 12, 26), self.holidays)

    def test_others(self):
        self.assertIn(date(1991, 5, 9), self.holidays)


class TestSK(unittest.TestCase):

    def setUp(self):
        self.holidays = holidays.SK()

    def test_2018(self):
        # https://www.officeholidays.com/countries/slovakia/2018.php
        self.assertIn(date(2018, 1, 1), self.holidays)
        self.assertIn(date(2018, 1, 6), self.holidays)
        self.assertIn(date(2018, 3, 30), self.holidays)
        self.assertIn(date(2018, 5, 1), self.holidays)
        self.assertIn(date(2018, 5, 8), self.holidays)
        self.assertIn(date(2018, 4, 2), self.holidays)
        self.assertIn(date(2018, 7, 5), self.holidays)
        self.assertIn(date(2018, 8, 29), self.holidays)
        self.assertIn(date(2018, 9, 1), self.holidays)
        self.assertIn(date(2018, 9, 15), self.holidays)
        self.assertIn(date(2018, 11, 1), self.holidays)
        self.assertIn(date(2018, 11, 17), self.holidays)
        self.assertIn(date(2018, 12, 24), self.holidays)
        self.assertIn(date(2018, 12, 25), self.holidays)
        self.assertIn(date(2018, 12, 26), self.holidays)


class TestPL(unittest.TestCase):

    def setUp(self):
        self.holidays = holidays.PL()

    def test_2017(self):
        # http://www.officeholidays.com/countries/poland/2017.php
        self.assertIn(date(2017, 1, 1), self.holidays)
        self.assertIn(date(2017, 1, 6), self.holidays)
        self.assertIn(date(2017, 4, 16), self.holidays)
        self.assertIn(date(2017, 4, 17), self.holidays)
        self.assertIn(date(2017, 5, 1), self.holidays)
        self.assertIn(date(2017, 5, 3), self.holidays)
        self.assertIn(date(2017, 6, 4), self.holidays)
        self.assertIn(date(2017, 6, 15), self.holidays)
        self.assertIn(date(2017, 8, 15), self.holidays)
        self.assertIn(date(2017, 11, 1), self.holidays)
        self.assertIn(date(2017, 11, 11), self.holidays)
        self.assertIn(date(2017, 12, 25), self.holidays)
        self.assertIn(date(2017, 12, 26), self.holidays)


class TestPT(unittest.TestCase):

    def setUp(self):
        self.holidays = holidays.PT()

    def test_2017(self):
        # http://www.officeholidays.com/countries/portugal/2017.php
        self.assertIn(date(2017, 1, 1), self.holidays)  # New Year
        self.assertIn(date(2017, 4, 14), self.holidays)  # Good Friday
        self.assertIn(date(2017, 4, 16), self.holidays)  # Easter
        self.assertIn(date(2017, 4, 25), self.holidays)  # Liberation Day
        self.assertIn(date(2017, 5, 1), self.holidays)  # Labour Day
        self.assertIn(date(2017, 6, 10), self.holidays)  # Portugal Day
        self.assertIn(date(2017, 6, 15), self.holidays)  # Corpus Christi
        self.assertIn(date(2017, 8, 15), self.holidays)  # Assumption Day
        self.assertIn(date(2017, 10, 5), self.holidays)  # Republic Day
        self.assertIn(date(2017, 11, 1), self.holidays)  # All Saints Day
        self.assertIn(date(2017, 12, 1), self.holidays)  # Independence
        self.assertIn(date(2017, 12, 8), self.holidays)  # Immaculate
        self.assertIn(date(2017, 12, 25), self.holidays)  # Christmas


class TestPortugalExt(unittest.TestCase):

    def setUp(self):
        self.holidays = holidays.PortugalExt()

    def test_2017(self):
        self.assertIn(date(2017, 12, 24), self.holidays)  # Christmas' Eve
        self.assertIn(date(2017, 12, 26), self.holidays)  # S.Stephan
        self.assertIn(date(2017, 12, 26), self.holidays)  # New Year's Eve


class TestNorway(unittest.TestCase):

    def setUp(self):
        self.holidays_without_sundays = holidays.Norway(include_sundays=False)
        self.holidays_with_sundays = holidays.Norway()

    def test_new_years(self):
        self.assertIn('1900-01-01', self.holidays_without_sundays)
        self.assertIn('2017-01-01', self.holidays_without_sundays)
        self.assertIn('2999-01-01', self.holidays_without_sundays)

    def test_easter(self):
        self.assertIn('2000-04-20', self.holidays_without_sundays)
        self.assertIn('2000-04-21', self.holidays_without_sundays)
        self.assertIn('2000-04-23', self.holidays_without_sundays)
        self.assertIn('2000-04-24', self.holidays_without_sundays)

        self.assertIn('2010-04-01', self.holidays_without_sundays)
        self.assertIn('2010-04-02', self.holidays_without_sundays)
        self.assertIn('2010-04-04', self.holidays_without_sundays)
        self.assertIn('2010-04-05', self.holidays_without_sundays)

        self.assertIn('2021-04-01', self.holidays_without_sundays)
        self.assertIn('2021-04-02', self.holidays_without_sundays)
        self.assertIn('2021-04-04', self.holidays_without_sundays)
        self.assertIn('2021-04-05', self.holidays_without_sundays)

        self.assertIn('2024-03-28', self.holidays_without_sundays)
        self.assertIn('2024-03-29', self.holidays_without_sundays)
        self.assertIn('2024-03-31', self.holidays_without_sundays)
        self.assertIn('2024-04-01', self.holidays_without_sundays)

    def test_workers_day(self):
        self.assertNotIn('1900-05-01', self.holidays_without_sundays)
        self.assertNotIn('1946-05-01', self.holidays_without_sundays)
        self.assertIn('1947-05-01', self.holidays_without_sundays)
        self.assertIn('2017-05-01', self.holidays_without_sundays)
        self.assertIn('2999-05-01', self.holidays_without_sundays)

    def test_constitution_day(self):
        self.assertNotIn('1900-05-17', self.holidays_without_sundays)
        self.assertNotIn('1946-05-17', self.holidays_without_sundays)
        self.assertIn('1947-05-17', self.holidays_without_sundays)
        self.assertIn('2017-05-17', self.holidays_without_sundays)
        self.assertIn('2999-05-17', self.holidays_without_sundays)

    def test_pentecost(self):
        self.assertIn('2000-06-11', self.holidays_without_sundays)
        self.assertIn('2000-06-12', self.holidays_without_sundays)

        self.assertIn('2010-05-23', self.holidays_without_sundays)
        self.assertIn('2010-05-24', self.holidays_without_sundays)

        self.assertIn('2021-05-23', self.holidays_without_sundays)
        self.assertIn('2021-05-24', self.holidays_without_sundays)

        self.assertIn('2024-05-19', self.holidays_without_sundays)
        self.assertIn('2024-05-20', self.holidays_without_sundays)

    def test_christmas(self):
        self.assertIn('1901-12-25', self.holidays_without_sundays)
        self.assertIn('1901-12-26', self.holidays_without_sundays)

        self.assertIn('2016-12-25', self.holidays_without_sundays)
        self.assertIn('2016-12-26', self.holidays_without_sundays)

        self.assertIn('2500-12-25', self.holidays_without_sundays)
        self.assertIn('2500-12-26', self.holidays_without_sundays)

    def test_sundays(self):
        """
        Sundays are considered holidays in Norway
        :return:
        """
        self.assertIn('1989-12-31', self.holidays_with_sundays)
        self.assertIn('2017-02-05', self.holidays_with_sundays)
        self.assertIn('2017-02-12', self.holidays_with_sundays)
        self.assertIn('2032-02-29', self.holidays_with_sundays)

    def test_not_holiday(self):
        """
        Note: Sundays in Norway are considered holidays,
        so make sure none of these are actually Sundays

        TODO: Should add more dates that are often confused for being a holiday
        :return:
        """
        self.assertNotIn('2017-02-06', self.holidays_without_sundays)
        self.assertNotIn('2017-02-07', self.holidays_without_sundays)
        self.assertNotIn('2017-02-08', self.holidays_without_sundays)
        self.assertNotIn('2017-02-09', self.holidays_without_sundays)
        self.assertNotIn('2017-02-10', self.holidays_without_sundays)

        self.assertNotIn('2001-12-24', self.holidays_without_sundays)
        self.assertNotIn('2001-05-16', self.holidays_without_sundays)
        self.assertNotIn('2001-05-18', self.holidays_without_sundays)
        self.assertNotIn('1999-12-31', self.holidays_without_sundays)
        self.assertNotIn('2016-12-31', self.holidays_without_sundays)
        self.assertNotIn('2016-12-27', self.holidays_without_sundays)
        self.assertNotIn('2016-12-28', self.holidays_without_sundays)

        self.assertNotIn('2017-02-06', self.holidays_with_sundays)
        self.assertNotIn('2017-02-07', self.holidays_with_sundays)
        self.assertNotIn('2017-02-08', self.holidays_with_sundays)
        self.assertNotIn('2017-02-09', self.holidays_with_sundays)
        self.assertNotIn('2017-02-10', self.holidays_with_sundays)

        self.assertNotIn('2001-12-24', self.holidays_with_sundays)
        self.assertNotIn('2001-05-16', self.holidays_with_sundays)
        self.assertNotIn('2001-05-18', self.holidays_with_sundays)
        self.assertNotIn('1999-12-31', self.holidays_with_sundays)
        self.assertNotIn('2016-12-31', self.holidays_with_sundays)
        self.assertNotIn('2016-12-27', self.holidays_with_sundays)
        self.assertNotIn('2016-12-28', self.holidays_with_sundays)


class TestItaly(unittest.TestCase):

    def setUp(self):
        self.holidays = holidays.IT()

    def test_2017(self):
        # https://www.giorni-festivi.it/
        self.assertIn(date(2017, 1, 1), self.holidays)
        self.assertIn(date(2017, 1, 6), self.holidays)
        self.assertIn(date(2017, 4, 16), self.holidays)
        self.assertIn(date(2017, 4, 17), self.holidays)
        self.assertIn(date(2017, 4, 25), self.holidays)
        self.assertIn(date(2017, 5, 1), self.holidays)
        self.assertIn(date(2017, 6, 2), self.holidays)
        self.assertIn(date(2017, 8, 15), self.holidays)
        self.assertIn(date(2017, 11, 1), self.holidays)
        self.assertIn(date(2017, 12, 8), self.holidays)
        self.assertIn(date(2017, 12, 25), self.holidays)
        self.assertIn(date(2017, 12, 26), self.holidays)

    def test_new_years(self):
        for year in range(1974, 2100):
            self.assertIn(date(year, 1, 1), self.holidays)

    def test_easter(self):
        self.assertIn(date(2017, 4, 16), self.holidays)

    def test_easter_monday(self):
        self.assertIn(date(2017, 4, 17), self.holidays)

    def test_republic_day_before_1948(self):
        self.holidays = holidays.IT(years=[1947])
        self.assertNotIn(date(1947, 6, 2), self.holidays)

    def test_republic_day_after_1948(self):
        self.holidays = holidays.IT(years=[1948])
        self.assertIn(date(1948, 6, 2), self.holidays)

    def test_liberation_day_before_1946(self):
        self.holidays = holidays.IT(years=1945)
        self.assertNotIn(date(1945, 4, 25), self.holidays)

    def test_liberation_day_after_1946(self):
        self.holidays = holidays.IT(years=1946)
        self.assertIn(date(1946, 4, 25), self.holidays)

    def test_christmas(self):
        self.holidays = holidays.IT(years=2017)
        self.assertIn(date(2017, 12, 25), self.holidays)

    def test_saint_stephan(self):
        self.holidays = holidays.IT(years=2017)
        self.assertIn(date(2017, 12, 26), self.holidays)

    def test_province_specific_days(self):
        prov_mi = (holidays.IT(prov='MI', years=[2017]))
        prov_rm = (holidays.IT(prov='RM', years=[2017]))
        self.assertIn("2017-12-08", prov_mi)
        self.assertIn("2017-06-29", prov_rm)


class TestSweden(unittest.TestCase):

    def setUp(self):
        self.holidays_without_sundays = holidays.Sweden(include_sundays=False)
        self.holidays_with_sundays = holidays.Sweden()

    def test_new_years(self):
        self.assertIn('1900-01-01', self.holidays_without_sundays)
        self.assertIn('2017-01-01', self.holidays_without_sundays)
        self.assertIn('2999-01-01', self.holidays_without_sundays)

    def test_easter(self):
        self.assertNotIn('2000-04-20', self.holidays_without_sundays)
        self.assertIn('2000-04-21', self.holidays_without_sundays)
        self.assertIn('2000-04-23', self.holidays_without_sundays)
        self.assertIn('2000-04-24', self.holidays_without_sundays)

        self.assertNotIn('2010-04-01', self.holidays_without_sundays)
        self.assertIn('2010-04-02', self.holidays_without_sundays)
        self.assertIn('2010-04-04', self.holidays_without_sundays)
        self.assertIn('2010-04-05', self.holidays_without_sundays)

        self.assertNotIn('2021-04-01', self.holidays_without_sundays)
        self.assertIn('2021-04-02', self.holidays_without_sundays)
        self.assertIn('2021-04-04', self.holidays_without_sundays)
        self.assertIn('2021-04-05', self.holidays_without_sundays)

        self.assertNotIn('2024-03-28', self.holidays_without_sundays)
        self.assertIn('2024-03-29', self.holidays_without_sundays)
        self.assertIn('2024-03-31', self.holidays_without_sundays)
        self.assertIn('2024-04-01', self.holidays_without_sundays)

    def test_workers_day(self):
        self.assertNotIn('1800-05-01', self.holidays_without_sundays)
        self.assertNotIn('1879-05-01', self.holidays_without_sundays)
        self.assertIn('1939-05-01', self.holidays_without_sundays)
        self.assertIn('2017-05-01', self.holidays_without_sundays)
        self.assertIn('2999-05-01', self.holidays_without_sundays)

    def test_constitution_day(self):
        self.assertNotIn('1900-06-06', self.holidays_without_sundays)
        self.assertNotIn('2004-06-06', self.holidays_without_sundays)
        self.assertIn('2005-06-06', self.holidays_without_sundays)
        self.assertIn('2017-06-06', self.holidays_without_sundays)
        self.assertIn('2999-06-06', self.holidays_without_sundays)

    def test_pentecost(self):
        self.assertIn('2000-06-11', self.holidays_without_sundays)
        self.assertIn('2000-06-12', self.holidays_without_sundays)

        self.assertIn('2010-05-23', self.holidays_without_sundays)
        self.assertNotIn('2010-05-24', self.holidays_without_sundays)

        self.assertIn('2021-05-23', self.holidays_without_sundays)
        self.assertNotIn('2021-05-24', self.holidays_without_sundays)

        self.assertIn('2003-06-09', self.holidays_without_sundays)

        self.assertIn('2024-05-19', self.holidays_without_sundays)
        self.assertNotIn('2024-05-20', self.holidays_without_sundays)

    def test_christmas(self):
        self.assertIn('1901-12-25', self.holidays_without_sundays)
        self.assertIn('1901-12-26', self.holidays_without_sundays)

        self.assertIn('2016-12-25', self.holidays_without_sundays)
        self.assertIn('2016-12-26', self.holidays_without_sundays)

        self.assertIn('2500-12-25', self.holidays_without_sundays)
        self.assertIn('2500-12-26', self.holidays_without_sundays)

    def test_sundays(self):
        """
        Sundays are considered holidays in Sweden
        :return:
        """
        self.assertIn('1989-12-31', self.holidays_with_sundays)
        self.assertIn('2017-02-05', self.holidays_with_sundays)
        self.assertIn('2017-02-12', self.holidays_with_sundays)
        self.assertIn('2032-02-29', self.holidays_with_sundays)

    def test_not_holiday(self):
        """
        Note: Sundays in Sweden are considered holidays,
        so make sure none of these are actually Sundays
        :return:
        """
        self.assertNotIn('2017-02-06', self.holidays_without_sundays)
        self.assertNotIn('2017-02-07', self.holidays_without_sundays)
        self.assertNotIn('2017-02-08', self.holidays_without_sundays)
        self.assertNotIn('2017-02-09', self.holidays_without_sundays)
        self.assertNotIn('2017-02-10', self.holidays_without_sundays)
        self.assertNotIn('2016-12-27', self.holidays_without_sundays)
        self.assertNotIn('2016-12-28', self.holidays_without_sundays)

        self.assertNotIn('2017-02-06', self.holidays_with_sundays)
        self.assertNotIn('2017-02-07', self.holidays_with_sundays)
        self.assertNotIn('2017-02-08', self.holidays_with_sundays)
        self.assertNotIn('2017-02-09', self.holidays_with_sundays)
        self.assertNotIn('2017-02-10', self.holidays_with_sundays)
        self.assertNotIn('2016-12-27', self.holidays_with_sundays)
        self.assertNotIn('2016-12-28', self.holidays_with_sundays)


class TestJapan(unittest.TestCase):
    def setUp(self):
        self.holidays = holidays.Japan(observed=False)

    def test_new_years_day(self):
        self.assertIn(date(1949, 1, 1), self.holidays)
        self.assertIn(date(2017, 1, 1), self.holidays)
        self.assertIn(date(2050, 1, 1), self.holidays)

    def test_coming_of_age(self):
        self.assertIn(date(1999, 1, 15), self.holidays)
        self.assertIn(date(2000, 1, 10), self.holidays)
        self.assertIn(date(2017, 1, 9), self.holidays)
        self.assertIn(date(2030, 1, 14), self.holidays)
        self.assertIn(date(2050, 1, 10), self.holidays)

        self.assertNotIn(date(2000, 1, 15), self.holidays)
        self.assertNotIn(date(2017, 1, 15), self.holidays)
        self.assertNotIn(date(2030, 1, 15), self.holidays)

    def test_foundation_day(self):
        self.assertIn(date(1949, 2, 11), self.holidays)
        self.assertIn(date(2017, 2, 11), self.holidays)
        self.assertIn(date(2050, 2, 11), self.holidays)

    def test_vernal_equinox_day(self):
        self.assertIn(date(1956, 3, 21), self.holidays)
        self.assertIn(date(1960, 3, 20), self.holidays)
        self.assertIn(date(1970, 3, 21), self.holidays)
        self.assertIn(date(1980, 3, 20), self.holidays)
        self.assertIn(date(1990, 3, 21), self.holidays)
        self.assertIn(date(2000, 3, 20), self.holidays)
        self.assertIn(date(2010, 3, 21), self.holidays)
        self.assertIn(date(2017, 3, 20), self.holidays)
        self.assertIn(date(2020, 3, 20), self.holidays)
        self.assertIn(date(2030, 3, 20), self.holidays)
        self.assertIn(date(2040, 3, 20), self.holidays)
        self.assertIn(date(2092, 3, 19), self.holidays)

    def test_showa_day(self):
        self.assertIn(date(1950, 4, 29), self.holidays)
        self.assertIn(date(1990, 4, 29), self.holidays)
        self.assertIn(date(2010, 4, 29), self.holidays)

    def test_constitution_memorial_day(self):
        self.assertIn(date(1950, 5, 3), self.holidays)
        self.assertIn(date(2000, 5, 3), self.holidays)
        self.assertIn(date(2050, 5, 3), self.holidays)

    def test_greenery_day(self):
        self.assertNotIn(date(1950, 5, 4), self.holidays)
        self.assertIn(date(2007, 5, 4), self.holidays)
        self.assertIn(date(2050, 5, 4), self.holidays)

    def test_childrens_day(self):
        self.assertIn(date(1950, 5, 5), self.holidays)
        self.assertIn(date(2000, 5, 5), self.holidays)
        self.assertIn(date(2050, 5, 5), self.holidays)

    def test_marine_day(self):
        self.assertNotIn(date(1950, 7, 20), self.holidays)
        self.assertIn(date(2000, 7, 20), self.holidays)
        self.assertIn(date(2003, 7, 21), self.holidays)
        self.assertIn(date(2017, 7, 17), self.holidays)
        self.assertIn(date(2050, 7, 18), self.holidays)

    def test_mountain_day(self):
        self.assertNotIn(date(1950, 8, 11), self.holidays)
        self.assertNotIn(date(2015, 8, 11), self.holidays)
        self.assertIn(date(2016, 8, 11), self.holidays)
        self.assertIn(date(2017, 8, 11), self.holidays)
        self.assertIn(date(2050, 8, 11), self.holidays)

    def test_respect_for_the_aged_day(self):
        self.assertNotIn(date(1965, 9, 15), self.holidays)
        self.assertIn(date(1966, 9, 15), self.holidays)
        self.assertIn(date(2002, 9, 15), self.holidays)
        self.assertIn(date(2003, 9, 15), self.holidays)
        self.assertNotIn(date(2004, 9, 15), self.holidays)
        self.assertIn(date(2004, 9, 20), self.holidays)
        self.assertIn(date(2017, 9, 18), self.holidays)
        self.assertIn(date(2050, 9, 19), self.holidays)

    def test_autumnal_equinox_day(self):
        self.assertIn(date(2000, 9, 23), self.holidays)
        self.assertIn(date(2010, 9, 23), self.holidays)
        self.assertIn(date(2017, 9, 23), self.holidays)
        self.assertIn(date(2020, 9, 22), self.holidays)
        self.assertIn(date(2030, 9, 23), self.holidays)
        self.assertIn(date(1979, 9, 24), self.holidays)
        self.assertIn(date(2032, 9, 21), self.holidays)

    def test_health_and_sports_day(self):
        self.assertNotIn(date(1965, 10, 10), self.holidays)
        self.assertIn(date(1966, 10, 10), self.holidays)
        self.assertIn(date(1999, 10, 10), self.holidays)
        self.assertNotIn(date(2000, 10, 10), self.holidays)
        self.assertIn(date(2000, 10, 9), self.holidays)
        self.assertIn(date(2017, 10, 9), self.holidays)
        self.assertIn(date(2050, 10, 10), self.holidays)

    def test_culture_day(self):
        self.assertIn(date(1950, 11, 3), self.holidays)
        self.assertIn(date(2000, 11, 3), self.holidays)
        self.assertIn(date(2050, 11, 3), self.holidays)

    def test_labour_thanks_giving_day(self):
        self.assertIn(date(1950, 11, 23), self.holidays)
        self.assertIn(date(2000, 11, 23), self.holidays)
        self.assertIn(date(2050, 11, 23), self.holidays)

    def test_emperors_birthday(self):
        self.assertIn(date(1989, 12, 23), self.holidays)
        self.assertIn(date(2017, 12, 23), self.holidays)
        self.assertIn(date(2050, 12, 23), self.holidays)

    def test_invalid_years(self):
        self.assertRaises(NotImplementedError,
                          lambda: date(1948, 1, 1) in self.holidays)
        self.assertRaises(NotImplementedError,
                          lambda: date(2100, 1, 1) in self.holidays)


class TestFrance(unittest.TestCase):

    def setUp(self):
        self.holidays = holidays.France()
        self.prov_holidays = {prov: holidays.France(prov=prov)
                              for prov in holidays.France.PROVINCES}

    def test_2017(self):
        self.assertIn(date(2017, 1, 1), self.holidays)
        self.assertIn(date(2017, 4, 17), self.holidays)
        self.assertIn(date(2017, 5, 1), self.holidays)
        self.assertIn(date(2017, 5, 8), self.holidays)
        self.assertIn(date(2017, 5, 25), self.holidays)
        self.assertIn(date(2017, 6, 5), self.holidays)
        self.assertIn(date(2017, 7, 14), self.holidays)

    def test_others(self):
        self.assertEqual(self.holidays[date(1948, 5, 1)],
                         'Fête du Travail et de la Concorde sociale')

    def test_alsace_moselle(self):
        am_holidays = self.prov_holidays['Alsace-Moselle']
        self.assertIn(date(2017, 4, 14), am_holidays)
        self.assertIn(date(2017, 12, 26), am_holidays)

    def test_mayotte(self):
        am_holidays = self.prov_holidays['Mayotte']
        self.assertIn(date(2017, 4, 27), am_holidays)

    def test_wallis_et_futuna(self):
        am_holidays = self.prov_holidays['Wallis-et-Futuna']
        self.assertIn(date(2017, 4, 28), am_holidays)
        self.assertIn(date(2017, 7, 29), am_holidays)

    def test_martinique(self):
        am_holidays = self.prov_holidays['Martinique']
        self.assertIn(date(2017, 5, 22), am_holidays)

    def test_guadeloupe(self):
        am_holidays = self.prov_holidays['Guadeloupe']
        self.assertIn(date(2017, 5, 27), am_holidays)
        self.assertIn(date(2017, 7, 21), am_holidays)

    def test_guyane(self):
        am_holidays = self.prov_holidays['Guyane']
        self.assertIn(date(2017, 6, 10), am_holidays)

    def test_polynesie_francaise(self):
        am_holidays = self.prov_holidays['Polynésie Française']
        self.assertIn(date(2017, 6, 29), am_holidays)

    def test_nouvelle_caledonie(self):
        am_holidays = self.prov_holidays['Nouvelle-Calédonie']
        self.assertIn(date(2017, 9, 24), am_holidays)

    def test_saint_barthelemy(self):
        am_holidays = self.prov_holidays['Saint-Barthélémy']
        self.assertIn(date(2017, 10, 9), am_holidays)

    def test_la_reunion(self):
        am_holidays = self.prov_holidays['La Réunion']
        self.assertIn(date(2017, 12, 20), am_holidays)


class TestBelgium(unittest.TestCase):

    def setUp(self):
        self.holidays = holidays.BE()

    def test_2017(self):
        # https://www.belgium.be/nl/over_belgie/land/belgie_in_een_notendop/feestdagen
        self.assertIn(date(2017, 1, 1), self.holidays)
        self.assertIn(date(2017, 4, 16), self.holidays)
        self.assertIn(date(2017, 4, 17), self.holidays)
        self.assertIn(date(2017, 5, 1), self.holidays)
        self.assertIn(date(2017, 5, 25), self.holidays)
        self.assertIn(date(2017, 6, 4), self.holidays)
        self.assertIn(date(2017, 6, 5), self.holidays)
        self.assertIn(date(2017, 7, 21), self.holidays)
        self.assertIn(date(2017, 8, 15), self.holidays)
        self.assertIn(date(2017, 11, 1), self.holidays)
        self.assertIn(date(2017, 11, 11), self.holidays)
        self.assertIn(date(2017, 12, 25), self.holidays)


class TestSouthAfrica(unittest.TestCase):

    def setUp(self):
        self.holidays = holidays.ZA()

    def test_new_years(self):
        self.assertIn('1900-01-01', self.holidays)
        self.assertIn('2017-01-01', self.holidays)
        self.assertIn('2999-01-01', self.holidays)
        self.assertIn('2017-01-02', self.holidays)  # sunday

    def test_easter(self):
        self.assertIn(date(2017, 4, 14), self.holidays)
        self.assertIn(date(2017, 4, 17), self.holidays)
        self.assertIn(date(1994, 4, 1), self.holidays)

    def test_static(self):
        self.assertIn('2004-08-09', self.holidays)

    def test_not_holiday(self):
        self.assertNotIn('2016-12-28', self.holidays)
        self.assertNotIn('2015-03-02', self.holidays)


class TestSI(unittest.TestCase):

    def setUp(self):
        self.holidays = holidays.SI()

    def test_holidays(self):
        """
        Test all expected holiday dates
        :return:
        """
        # New Year
        self.assertIn(date(2017, 1, 1), self.holidays)
        self.assertIn(date(2017, 1, 2), self.holidays)
        # Prešeren's day
        self.assertIn(date(2017, 2, 8), self.holidays)
        # Easter monday - 2016 and 2017
        self.assertIn(date(2016, 3, 28), self.holidays)
        self.assertIn(date(2017, 4, 17), self.holidays)
        # Day of uprising against occupation
        self.assertIn(date(2017, 4, 27), self.holidays)
        # Labour day
        self.assertIn(date(2017, 5, 1), self.holidays)
        # Labour day
        self.assertIn(date(2017, 5, 2), self.holidays)
        # Statehood day
        self.assertIn(date(2017, 6, 25), self.holidays)
        # Assumption day
        self.assertIn(date(2017, 8, 15), self.holidays)
        # Reformation day
        self.assertIn(date(2017, 10, 31), self.holidays)
        # Remembrance day
        self.assertIn(date(2017, 11, 1), self.holidays)
        # Christmas
        self.assertIn(date(2017, 12, 25), self.holidays)
        # Day of independence and unity
        self.assertIn(date(2017, 12, 26), self.holidays)

    def test_non_holidays(self):
        """
        Test dates that should be excluded from holidays list
        :return:
        """
        # January 2nd was not public holiday between 2012 and 2017
        self.assertNotIn(date(2013, 1, 2), self.holidays)
        self.assertNotIn(date(2014, 1, 2), self.holidays)
        self.assertNotIn(date(2015, 1, 2), self.holidays)
        self.assertNotIn(date(2016, 1, 2), self.holidays)

    def test_missing_years(self):
        self.assertNotIn(date(1990, 1, 1), self.holidays)


class TestIE(unittest.TestCase):

    def setUp(self):
        self.irish_holidays = holidays.IE()

    def test_new_year_day(self):
        self.assertIn('2017-01-02', self.irish_holidays)
        self.assertIn('2018-01-01', self.irish_holidays)

    def test_st_patricks_day(self):
        self.assertIn('2017-03-17', self.irish_holidays)
        self.assertIn('2018-03-17', self.irish_holidays)

    def test_easter_monday(self):
        self.assertIn('2017-04-17', self.irish_holidays)
        self.assertIn('2018-04-02', self.irish_holidays)

    def test_may_bank_holiday(self):
        self.assertIn('2017-05-01', self.irish_holidays)
        self.assertIn('2018-05-07', self.irish_holidays)

    def test_june_bank_holiday(self):
        self.assertIn('2017-06-05', self.irish_holidays)
        self.assertIn('2018-06-04', self.irish_holidays)

    def test_august_bank_holiday(self):
        self.assertIn('2017-08-07', self.irish_holidays)
        self.assertIn('2018-08-06', self.irish_holidays)

    def test_october_bank_holiday(self):
        self.assertIn('2017-10-30', self.irish_holidays)
        self.assertIn('2018-10-29', self.irish_holidays)

    def test_christmas_period(self):
        self.assertIn('2015-12-25', self.irish_holidays)
        self.assertIn('2015-12-28', self.irish_holidays)
        self.assertIn('2016-12-26', self.irish_holidays)
        self.assertIn('2016-12-27', self.irish_holidays)
        self.assertIn('2017-12-25', self.irish_holidays)
        self.assertIn('2017-12-26', self.irish_holidays)
        self.assertIn('2018-12-25', self.irish_holidays)
        self.assertIn('2018-12-26', self.irish_holidays)


class TestFinland(unittest.TestCase):

    def setUp(self):
        self.holidays = holidays.FI()

    def test_fixed_holidays(self):
        self.assertIn(date(2017, 1, 1), self.holidays)
        self.assertEqual(self.holidays[date(2017, 1, 1)],
                         "Uudenvuodenpäivä")

        self.assertIn(date(2017, 1, 6), self.holidays)
        self.assertEqual(self.holidays[date(2017, 1, 6)],
                         "Loppiainen")

        self.assertIn(date(2017, 5, 1), self.holidays)
        self.assertEqual(self.holidays[date(2017, 5, 1)],
                         "Vappu")

        self.assertIn(date(2017, 12, 6), self.holidays)
        self.assertEqual(self.holidays[date(2017, 12, 6)],
                         "Itsenäisyyspäivä")

        self.assertIn(date(2017, 12, 25), self.holidays)
        self.assertEqual(self.holidays[date(2017, 12, 25)],
                         "Joulupäivä")

        self.assertIn(date(2017, 12, 26), self.holidays)
        self.assertEqual(self.holidays[date(2017, 12, 26)],
                         "Tapaninpäivä")

    def test_relative_holidays(self):
        self.assertIn(date(2017, 4, 14), self.holidays)
        self.assertEqual(self.holidays[date(2017, 4, 14)],
                         "Pitkäperjantai")

        self.assertIn(date(2017, 4, 16), self.holidays)
        self.assertEqual(self.holidays[date(2017, 4, 16)],
                         "Pääsiäispäivä")

        self.assertIn(date(2017, 4, 17), self.holidays)
        self.assertEqual(self.holidays[date(2017, 4, 17)],
                         "2. pääsiäispäivä")

        self.assertIn(date(2017, 5, 25), self.holidays)
        self.assertEqual(self.holidays[date(2017, 5, 25)],
                         "Helatorstai")

        self.assertIn(date(2017, 11, 4), self.holidays)
        self.assertEqual(self.holidays[date(2017, 11, 4)],
                         "Pyhäinpäivä")

    def test_Juhannus(self):
        self.assertIn(date(2017, 6, 24), self.holidays)
        self.assertNotIn(date(2017, 6, 20), self.holidays)
        self.assertIn(date(2020, 6, 20), self.holidays)
        self.assertIn(date(2021, 6, 26), self.holidays)
        self.assertIn(date(2018, 6, 22), self.holidays)
        self.assertEqual(self.holidays[date(2018, 6, 22)],
                         "Juhannusaatto")
        self.assertEqual(self.holidays[date(2018, 6, 23)],
                         "Juhannuspäivä")


class TestHungary(unittest.TestCase):

    def setUp(self):
        self.holidays = holidays.HU()

    def test_2018(self):
        self.assertIn(date(2018, 1, 1), self.holidays)  # newyear
        self.assertIn(date(2018, 3, 15), self.holidays)  # national holiday
        self.assertIn(date(2018, 3, 30), self.holidays)  # good friday
        self.assertIn(date(2018, 4, 1), self.holidays)  # easter 1.
        self.assertIn(date(2018, 4, 2), self.holidays)  # easter 2.
        self.assertIn(date(2018, 5, 1), self.holidays)  # Workers' Day
        self.assertIn(date(2018, 5, 20), self.holidays)  # Pentecost
        self.assertIn(date(2018, 5, 21), self.holidays)  # Pentecost monday
        self.assertIn(date(2018, 8, 20), self.holidays)  # State Foundation Day
        self.assertIn(date(2018, 10, 23), self.holidays)  # National Day
        self.assertIn(date(2018, 11, 1), self.holidays)  # All Saints' Day
        self.assertIn(date(2018, 12, 25), self.holidays)  # First christmas
        self.assertIn(date(2018, 12, 26), self.holidays)  # Second christmas


class TestSwitzerland(unittest.TestCase):

    def setUp(self):
        self.holidays = holidays.CH()
        self.prov_hols = dict((prov, holidays.CH(prov=prov))
                              for prov in holidays.CH.PROVINCES)

    def test_all_holidays_present(self):
        ch_2018 = sum(holidays.CH(years=[2018], prov=p)
                      for p in holidays.CH.PROVINCES)
        in_2018 = sum((ch_2018.get_list(key) for key in ch_2018), [])
        all_ch = ['Neujahrestag',
                  'Berchtoldstag',
                  'Heilige Drei Könige',
                  'Jahrestag der Ausrufung der Republik',
                  'Josefstag',
                  'Näfelser Fahrt',
                  'Karfreitag',
                  'Ostern',
                  'Ostermontag',
                  'Tag der Arbeit',
                  'Auffahrt',
                  'Pfingsten',
                  'Pfingstmontag',
                  'Fronleichnam',
                  'Fest der Unabhängigkeit',
                  'Peter und Paul',
                  'Nationalfeiertag',
                  'Maria Himmelfahrt',
                  'Bruder Klaus',
                  'Allerheiligen',
                  'Maria Empfängnis',
                  'Escalade de Genève',
                  'Weihnachten',
                  'Stephanstag',
                  'Wiederherstellung der Republik']

        for holiday in all_ch:
            self.assertTrue(holiday in in_2018, "missing: {}".format(holiday))
        for holiday in in_2018:
            self.assertTrue(holiday in all_ch, "extra: {}".format(holiday))

    def test_fixed_holidays(self):
        fixed_days_whole_country = (
            (1, 1),  # Neujahrestag
            (8, 1),  # Nationalfeiertag
            (12, 25),  # Weihnachten
        )
        for y, (m, d) in product(range(1291, 2050), fixed_days_whole_country):
            self.assertTrue(date(y, m, d) in self.holidays)

    def test_berchtoldstag(self):
        provinces_that_have = {'AG', 'BE', 'FR', 'GE', 'GL', 'GR', 'JU', 'LU',
                               'NE', 'OW', 'SH', 'SO', 'TG', 'VD', 'ZG', 'ZH'}
        provinces_that_dont = set(holidays.CH.PROVINCES) - provinces_that_have

        for province, year in product(provinces_that_have, range(1970, 2050)):
            self.assertTrue(date(year, 1, 2) in self.prov_hols[province])
        for province, year in product(provinces_that_dont, range(1970, 2050)):
            self.assertTrue(date(year, 1, 2) not in self.prov_hols[province])

    def test_heilige_drei_koenige(self):
        provinces_that_have = {'SZ', 'TI', 'UR'}
        provinces_that_dont = set(holidays.CH.PROVINCES) - provinces_that_have

        for province, year in product(provinces_that_have, range(1970, 2050)):
            self.assertTrue(date(year, 1, 6) in self.prov_hols[province])
        for province, year in product(provinces_that_dont, range(1970, 2050)):
            self.assertTrue(date(year, 1, 6) not in self.prov_hols[province])

    def test_jahrestag_der_ausrufung_der_republik(self):
        provinces_that_have = {'NE'}
        provinces_that_dont = set(holidays.CH.PROVINCES) - provinces_that_have

        for province, year in product(provinces_that_have, range(1970, 2050)):
            self.assertTrue(date(year, 3, 1) in self.prov_hols[province])
        for province, year in product(provinces_that_dont, range(1970, 2050)):
            self.assertTrue(date(year, 3, 1) not in self.prov_hols[province])

    def test_josefstag(self):
        provinces_that_have = {'NW', 'SZ', 'TI', 'UR', 'VS'}
        provinces_that_dont = set(holidays.CH.PROVINCES) - provinces_that_have

        for province, year in product(provinces_that_have, range(1970, 2050)):
            self.assertTrue(date(year, 3, 19) in self.prov_hols[province])
        for province, year in product(provinces_that_dont, range(1970, 2050)):
            self.assertTrue(date(year, 3, 19) not in self.prov_hols[province])

    def test_naefelser_fahrt(self):
        known_good = [(2018, 4, 5), (2019, 4, 4), (2020, 4, 2),
                      (2021, 4, 8), (2022, 4, 7), (2023, 4, 13),
                      (2024, 4, 4), (2025, 4, 3), (2026, 4, 9),
                      (2027, 4, 1), (2028, 4, 6), (2029, 4, 5),
                      (2030, 4, 4), (2031, 4, 3), (2032, 4, 1),
                      (2033, 4, 7), (2034, 4, 13), (2035, 4, 5)]
        provinces_that_have = {'GL'}
        provinces_that_dont = set(holidays.CH.PROVINCES) - provinces_that_have

        for province, (y, m, d) in product(provinces_that_have, known_good):
            self.assertTrue(date(y, m, d) in self.prov_hols[province])
        for province, (y, m, d) in product(provinces_that_dont, known_good):
            self.assertTrue(date(y, m, d) not in self.prov_hols[province])

    def test_karfreitag(self):
        known_good = [(2018, 3, 30), (2019, 4, 19), (2020, 4, 10),
                      (2021, 4, 2), (2022, 4, 15), (2023, 4, 7),
                      (2024, 3, 29), (2025, 4, 18), (2026, 4, 3),
                      (2027, 3, 26), (2028, 4, 14), (2029, 3, 30),
                      (2030, 4, 19), (2031, 4, 11), (2032, 3, 26),
                      (2033, 4, 15), (2034, 4, 7), (2035, 3, 23)]
        provinces_that_dont = {'VS'}
        provinces_that_have = set(holidays.CH.PROVINCES) - provinces_that_dont
        for province, (y, m, d) in product(provinces_that_have, known_good):
            self.assertTrue(date(y, m, d) in self.prov_hols[province])
        for province, (y, m, d) in product(provinces_that_dont, known_good):
            self.assertTrue(date(y, m, d) not in self.prov_hols[province])

    def test_ostern(self):
        known_good = [(2018, 4, 1), (2019, 4, 21), (2020, 4, 12),
                      (2021, 4, 4), (2022, 4, 17), (2023, 4, 9),
                      (2024, 3, 31), (2025, 4, 20), (2026, 4, 5),
                      (2027, 3, 28), (2028, 4, 16), (2029, 4, 1),
                      (2030, 4, 21), (2031, 4, 13), (2032, 3, 28),
                      (2033, 4, 17), (2034, 4, 9), (2035, 3, 25)]

        for province, (y, m, d) in product(holidays.CH.PROVINCES, known_good):
            self.assertTrue(date(y, m, d) in self.prov_hols[province])

    def test_ostermontag(self):
        known_good = [(2018, 4, 2), (2019, 4, 22), (2020, 4, 13),
                      (2021, 4, 5), (2022, 4, 18), (2023, 4, 10),
                      (2024, 4, 1), (2025, 4, 21), (2026, 4, 6),
                      (2027, 3, 29), (2028, 4, 17), (2029, 4, 2),
                      (2030, 4, 22), (2031, 4, 14), (2032, 3, 29),
                      (2033, 4, 18), (2034, 4, 10), (2035, 3, 26)]
        provinces_that_dont = {'VS'}
        provinces_that_have = set(holidays.CH.PROVINCES) - provinces_that_dont
        for province, (y, m, d) in product(provinces_that_have, known_good):
            self.assertTrue(date(y, m, d) in self.prov_hols[province])
        for province, (y, m, d) in product(provinces_that_dont, known_good):
            self.assertTrue(date(y, m, d) not in self.prov_hols[province])

    def test_auffahrt(self):
        known_good = [(2018, 5, 10), (2019, 5, 30), (2020, 5, 21),
                      (2021, 5, 13), (2022, 5, 26), (2023, 5, 18),
                      (2024, 5, 9), (2025, 5, 29), (2026, 5, 14),
                      (2027, 5, 6), (2028, 5, 25), (2029, 5, 10),
                      (2030, 5, 30), (2031, 5, 22), (2032, 5, 6),
                      (2033, 5, 26), (2034, 5, 18), (2035, 5, 3)]

        for province, (y, m, d) in product(holidays.CH.PROVINCES, known_good):
            self.assertTrue(date(y, m, d) in self.prov_hols[province])

    def test_pfingsten(self):
        known_good = [(2018, 5, 20), (2019, 6, 9), (2020, 5, 31),
                      (2021, 5, 23), (2022, 6, 5), (2023, 5, 28),
                      (2024, 5, 19), (2025, 6, 8), (2026, 5, 24),
                      (2027, 5, 16), (2028, 6, 4), (2029, 5, 20),
                      (2030, 6, 9), (2031, 6, 1), (2032, 5, 16),
                      (2033, 6, 5), (2034, 5, 28), (2035, 5, 13)]

        for province, (y, m, d) in product(holidays.CH.PROVINCES, known_good):
            self.assertTrue(date(y, m, d) in self.prov_hols[province])

    def test_pfingstmontag(self):
        known_good = [(2018, 5, 21), (2019, 6, 10), (2020, 6, 1),
                      (2021, 5, 24), (2022, 6, 6), (2023, 5, 29),
                      (2024, 5, 20), (2025, 6, 9), (2026, 5, 25),
                      (2027, 5, 17), (2028, 6, 5), (2029, 5, 21),
                      (2030, 6, 10), (2031, 6, 2), (2032, 5, 17),
                      (2033, 6, 6), (2034, 5, 29), (2035, 5, 14)]

        for province, (y, m, d) in product(holidays.CH.PROVINCES, known_good):
            self.assertTrue(date(y, m, d) in self.prov_hols[province])

    def test_fronleichnam(self):
        known_good = [(2014, 6, 19), (2015, 6, 4), (2016, 5, 26),
                      (2017, 6, 15), (2018, 5, 31), (2019, 6, 20),
                      (2020, 6, 11), (2021, 6, 3), (2022, 6, 16),
                      (2023, 6, 8), (2024, 5, 30)]
        provinces_that_have = {'AI', 'JU', 'LU', 'NW', 'OW', 'SZ', 'TI', 'UR',
                               'VS', 'ZG'}
        provinces_that_dont = set(holidays.CH.PROVINCES) - provinces_that_have

        for province, (y, m, d) in product(provinces_that_have, known_good):
            self.assertTrue(date(y, m, d) in self.prov_hols[province])
        for province, (y, m, d) in product(provinces_that_dont, known_good):
            self.assertTrue(date(y, m, d) not in self.prov_hols[province])

    def test_fest_der_unabhaengikeit(self):
        provinces_that_have = {'JU'}
        provinces_that_dont = set(holidays.CH.PROVINCES) - provinces_that_have

        for province, year in product(provinces_that_have, range(1970, 2050)):
            self.assertTrue(date(year, 6, 23) in self.prov_hols[province])
        # 2011 is "Fronleichnam" on the same date, we don't test this year
        for province, year in product(provinces_that_dont, range(1970, 2010)):
            self.assertTrue(date(year, 6, 23) not in self.prov_hols[province])
        for province, year in product(provinces_that_dont, range(2012, 2050)):
            self.assertTrue(date(year, 6, 23) not in self.prov_hols[province])

    def test_peter_und_paul(self):
        provinces_that_have = {'TI'}
        provinces_that_dont = set(holidays.CH.PROVINCES) - provinces_that_have

        for province, year in product(provinces_that_have, range(1970, 2050)):
            self.assertTrue(date(year, 6, 29) in self.prov_hols[province])
        for province, year in product(provinces_that_dont, range(1970, 2050)):
            self.assertTrue(date(year, 6, 29) not in self.prov_hols[province])

    def test_mariae_himmelfahrt(self):
        provinces_that_have = {'AI', 'JU', 'LU', 'NW', 'OW', 'SZ', 'TI', 'UR',
                               'VS', 'ZG'}
        provinces_that_dont = set(holidays.CH.PROVINCES) - provinces_that_have

        for province, year in product(provinces_that_have, range(1970, 2050)):
            self.assertTrue(date(year, 8, 15) in self.prov_hols[province])
        for province, year in product(provinces_that_dont, range(1970, 2050)):
            self.assertTrue(date(year, 8, 15) not in self.prov_hols[province])

    def test_bruder_chlaus(self):
        provinces_that_have = {'OW'}
        provinces_that_dont = set(holidays.CH.PROVINCES) - provinces_that_have

        for province, year in product(provinces_that_have, range(1970, 2050)):
            self.assertTrue(date(year, 9, 25) in self.prov_hols[province])
        for province, year in product(provinces_that_dont, range(1970, 2050)):
            self.assertTrue(date(year, 9, 25) not in self.prov_hols[province])

    def test_allerheiligen(self):
        provinces_that_have = {'AI', 'GL', 'JU', 'LU', 'NW', 'OW', 'SG', 'SZ',
                               'TI', 'UR', 'VS', 'ZG'}
        provinces_that_dont = set(holidays.CH.PROVINCES) - provinces_that_have

        for province, year in product(provinces_that_have, range(1970, 2050)):
            self.assertTrue(date(year, 11, 1) in self.prov_hols[province])
        for province, year in product(provinces_that_dont, range(1970, 2050)):
            self.assertTrue(date(year, 11, 1) not in self.prov_hols[province])

    def test_escalade_de_geneve(self):
        provinces_that_have = {'GE'}
        provinces_that_dont = set(holidays.CH.PROVINCES) - provinces_that_have

        for province, year in product(provinces_that_have, range(1970, 2050)):
            self.assertTrue(date(year, 12, 12) in self.prov_hols[province])
        for province, year in product(provinces_that_dont, range(1970, 2050)):
            self.assertTrue(date(year, 12, 12) not in self.prov_hols[province])

    def test_stephanstag(self):
        provinces_that_have = {'AG', 'AR', 'AI', 'BL', 'BS', 'BE', 'FR', 'GL',
                               'GR', 'LU', 'NE', 'NW', 'OW', 'SG', 'SH', 'SZ',
                               'SO', 'TG', 'TI', 'UR', 'ZG', 'ZH'}
        provinces_that_dont = set(holidays.CH.PROVINCES) - provinces_that_have

        for province, year in product(provinces_that_have, range(1970, 2050)):
            self.assertTrue(date(year, 12, 26) in self.prov_hols[province])
        for province, year in product(provinces_that_dont, range(1970, 2050)):
            self.assertTrue(date(year, 12, 26) not in self.prov_hols[province])

    def test_wiedererstellung_der_republik(self):
        provinces_that_have = {'GE'}
        provinces_that_dont = set(holidays.CH.PROVINCES) - provinces_that_have

        for province, year in product(provinces_that_have, range(1970, 2050)):
            self.assertTrue(date(year, 12, 31) in self.prov_hols[province])
        for province, year in product(provinces_that_dont, range(1970, 2050)):
            self.assertTrue(date(year, 12, 31) not in self.prov_hols[province])


class TestAR(unittest.TestCase):

    def setUp(self):
        self.holidays = holidays.AR(observed=True)

    def test_new_years(self):
        self.holidays.observed = False
        self.assertNotIn(date(2010, 12, 31), self.holidays)
        self.assertNotIn(date(2017, 1, 2), self.holidays)
        self.holidays.observed = True
        self.assertIn(date(2017, 1, 1), self.holidays)
        for year in range(1900, 2100):
            dt = date(year, 1, 1)
            self.assertIn(dt, self.holidays)
            self.assertNotIn(dt + relativedelta(days=-1), self.holidays)
            self.assertNotIn(dt + relativedelta(days=+1), self.holidays)

    def test_carnival_day(self):
        for dt in [date(2018, 2, 12), date(2018, 2, 13), date(2017, 2, 27),
                   date(2017, 2, 28), date(2016, 2, 8), date(2016, 2, 9)]:
            self.assertIn(dt, self.holidays)

    def test_memory_national_day(self):
        self.holidays.observed = False
        self.assertNotIn(date(1907, 3, 24), self.holidays)
        self.assertNotIn(date(2002, 3, 24), self.holidays)
        self.holidays.observed = True
        for dt in [date(2018, 3, 24), date(2017, 3, 24),
                   date(2016, 3, 24)]:
            self.assertIn(dt, self.holidays)

    def test_holy_week_day(self):
        for dt in [date(2018, 3, 29), date(2018, 3, 30), date(2017, 4, 13),
                   date(2017, 4, 14), date(2016, 3, 24), date(2016, 3, 25)]:
            self.assertIn(dt, self.holidays)

    def test_malvinas_war_day(self):
        for year in range(1900, 2100):
            dt = date(year, 4, 2)
            self.assertIn(dt, self.holidays)

    def test_labor_day(self):
        self.holidays.observerd = False
        self.assertNotIn(date(2010, 4, 30), self.holidays)
        self.assertNotIn(date(2011, 5, 2), self.holidays)
        self.holidays.observed = True
        self.assertIn(date(1922, 5, 1), self.holidays)
        for year in range(1900, 2100):
            dt = date(year, 5, 1)
            self.assertIn(dt, self.holidays)
            self.assertNotIn(dt + relativedelta(days=-1), self.holidays)
            self.assertNotIn(dt + relativedelta(days=+1), self.holidays)

    def test_may_revolution_day(self):
        self.holidays.observed = False
        self.assertNotIn(date(1930, 5, 25), self.holidays)
        self.assertNotIn(date(2014, 5, 25), self.holidays)
        self.holidays.observed = True
        for year in range(1900, 2100):
            dt = date(year, 5, 1)
            self.assertIn(dt, self.holidays)
            self.assertNotIn(dt + relativedelta(days=-1), self.holidays)
            self.assertNotIn(dt + relativedelta(days=+1), self.holidays)

    def test_guemes_day(self):
        for year in range(1900, 2100):
            dt = date(year, 6, 17)
            self.assertIn(dt, self.holidays)
            self.assertNotIn(dt + relativedelta(days=-1), self.holidays)
            self.assertNotIn(dt + relativedelta(days=+1), self.holidays)

    def test_belgrano_day(self):
        for year in range(1900, 2100):
            dt = date(year, 6, 20)
            self.assertIn(dt, self.holidays)
            self.assertNotIn(dt + relativedelta(days=-1), self.holidays)
            self.assertNotIn(dt + relativedelta(days=+1), self.holidays)

    def test_independence_day(self):
        self.holidays.observed = False
        self.assertNotIn(date(2017, 7, 9), self.holidays)
        self.assertNotIn(date(2011, 7, 9), self.holidays)
        self.holidays.observed = True
        self.assertIn(date(2017, 7, 9), self.holidays)
        self.assertIn(date(2011, 7, 9), self.holidays)
        for year in range(1900, 2100):
            dt = date(year, 7, 9)
            self.assertIn(dt, self.holidays)
            self.assertNotIn(dt + relativedelta(days=-1), self.holidays)
            self.assertNotIn(dt + relativedelta(days=+1), self.holidays)

    def test_san_martin_day(self):
        self.holidays.observed = False
        self.assertNotIn(date(1930, 8, 10), self.holidays)
        self.assertNotIn(date(2008, 8, 10), self.holidays)
        self.holidays.observed = True
        for year in range(1900, 2100):
            dt = date(year, 8, 17)
            self.assertIn(dt, self.holidays)
            self.assertNotIn(dt + relativedelta(days=-1), self.holidays)
            self.assertNotIn(dt + relativedelta(days=+1), self.holidays)

    def test_cultural_day(self):
        self.holidays.observed = False
        self.assertNotIn(date(2014, 10, 12), self.holidays)
        self.assertNotIn(date(1913, 10, 12), self.holidays)
        self.holidays.observed = True
        for year in range(1900, 2100):
            dt = date(year, 10, 12)
            self.assertIn(dt, self.holidays)
            self.assertNotIn(dt + relativedelta(days=-1), self.holidays)
            self.assertNotIn(dt + relativedelta(days=+1), self.holidays)

    def test_national_sovereignty_day(self):
        for year in range(1900, 2100):
            dt = date(year, 11, 20)
            if year < 2010:
                self.assertNotIn(dt, self.holidays)
            else:
                self.assertIn(dt, self.holidays)
                self.assertNotIn(dt + relativedelta(days=-1), self.holidays)
                self.assertNotIn(dt + relativedelta(days=+1), self.holidays)

    def test_inmaculate_conception_day(self):
        self.holidays.observed = False
        self.assertNotIn(date(1940, 12, 8), self.holidays)
        self.assertNotIn(date(2013, 12, 8), self.holidays)
        self.holidays.observed = True
        for year in range(1900, 2100):
            dt = date(year, 12, 8)
            self.assertIn(dt, self.holidays)
            self.assertNotIn(dt + relativedelta(days=-1), self.holidays)
            self.assertNotIn(dt + relativedelta(days=+1), self.holidays)

    def test_christmas(self):
        for year in range(1900, 2100):
            dt = date(year, 12, 25)
            self.assertIn(dt, self.holidays)
            self.assertNotIn(dt + relativedelta(days=-1), self.holidays)
            self.assertNotIn(dt + relativedelta(days=+1), self.holidays)


class TestIND(unittest.TestCase):

    def setUp(self):
        self.holidays = holidays.IND()

    def test_2018(self):
        self.assertIn(date(2018, 1, 1), self.holidays)
        self.assertIn(date(2018, 10, 2), self.holidays)
        self.assertIn(date(2018, 8, 15), self.holidays)
        self.assertIn(date(2018, 1, 26), self.holidays)
        self.assertIn(date(2018, 12, 25), self.holidays)
        self.assertIn(date(2018, 5, 1), self.holidays)
        self.assertIn(date(2018, 1, 14), self.holidays)

        gj_holidays = holidays.IND(prov="GJ")
        as_holidays = holidays.IND(prov="AS")
        tn_holidays = holidays.IND(prov="TN")
        wb_holidays = holidays.IND(prov="WB")
        cg_holidays = holidays.IND(prov="CG")
        sk_holidays = holidays.IND(prov="SK")
        ka_holidays = holidays.IND(prov="KA")
        br_holidays = holidays.IND(prov="BR")
        rj_holidays = holidays.IND(prov="RJ")
        od_holidays = holidays.IND(prov="OD")
        ap_holidays = holidays.IND(prov="AP")
        kl_holidays = holidays.IND(prov="KL")
        hr_holidays = holidays.IND(prov="HR")
        mh_holidays = holidays.IND(prov="MH")
        mp_holidays = holidays.IND(prov="MP")
        up_holidays = holidays.IND(prov="UP")
        uk_holidays = holidays.IND(prov="UK")

        for dt in ([date(2018, 1, 14), date(2018, 5, 1), date(2018, 10, 31)]):
            self.assertIn(dt, gj_holidays)
        for dt in [date(2018, 4, 15), date(2018, 4, 14)]:
            self.assertIn(dt, tn_holidays)
            self.assertIn(dt, wb_holidays)
        for dt in ([date(2018, 1, 14), date(2018, 5, 1), date(2018, 10, 31)]):
            self.assertIn(dt, gj_holidays)
        self.assertIn(date(2018, 3, 22), br_holidays)
        self.assertIn(date(2018, 3, 30), rj_holidays)
        self.assertIn(date(2018, 6, 15), rj_holidays)
        self.assertIn(date(2018, 4, 1), od_holidays)
        self.assertIn(date(2018, 4, 15), od_holidays)
        self.assertIn(date(2018, 4, 14), od_holidays)
        self.assertIn(date(2018, 4, 14), br_holidays)
        self.assertIn(date(2018, 4, 14), kl_holidays)
        self.assertIn(date(2018, 4, 14), up_holidays)
        self.assertIn(date(2018, 4, 14), uk_holidays)
        self.assertIn(date(2018, 4, 14), hr_holidays)
        self.assertIn(date(2018, 4, 14), mh_holidays)
        self.assertIn(date(2018, 4, 14), wb_holidays)
        self.assertIn(date(2018, 5, 9), wb_holidays)
        self.assertIn(date(2018, 4, 15), as_holidays)
        self.assertIn(date(2018, 5, 1), mh_holidays)
        self.assertIn(date(2018, 5, 16), sk_holidays)
        self.assertIn(date(2018, 11, 1), ka_holidays)
        self.assertIn(date(2018, 11, 1), ap_holidays)
        self.assertIn(date(2018, 11, 1), hr_holidays)
        self.assertIn(date(2018, 11, 1), mp_holidays)
        self.assertIn(date(2018, 11, 1), kl_holidays)
        self.assertIn(date(2018, 11, 1), cg_holidays)


class TestBelarus(unittest.TestCase):

    def setUp(self):
        self.holidays = holidays.BY()

    def test_2018(self):
        # http://calendar.by/procal.php?year=2018
        # https://www.officeholidays.com/countries/belarus/index.php
        self.assertIn(date(2018, 1, 1), self.holidays)
        self.assertIn(date(2018, 1, 7), self.holidays)
        self.assertIn(date(2018, 3, 8), self.holidays)
        self.assertIn(date(2018, 4, 17), self.holidays)
        self.assertIn(date(2018, 5, 1), self.holidays)
        self.assertIn(date(2018, 5, 9), self.holidays)
        self.assertIn(date(2018, 7, 3), self.holidays)
        self.assertIn(date(2018, 11, 7), self.holidays)
        self.assertIn(date(2018, 12, 25), self.holidays)

    def test_radunitsa(self):
        # http://calendar.by/content.php?id=20
        self.assertIn(date(2012, 4, 24), self.holidays)
        self.assertIn(date(2013, 5, 14), self.holidays)
        self.assertIn(date(2014, 4, 29), self.holidays)
        self.assertIn(date(2015, 4, 21), self.holidays)
        self.assertIn(date(2016, 5, 10), self.holidays)
        self.assertIn(date(2017, 4, 25), self.holidays)
        self.assertIn(date(2018, 4, 17), self.holidays)
        self.assertIn(date(2019, 5, 7), self.holidays)
        self.assertIn(date(2020, 4, 28), self.holidays)
        self.assertIn(date(2021, 5, 11), self.holidays)
        self.assertIn(date(2022, 5, 3), self.holidays)
        self.assertIn(date(2023, 4, 25), self.holidays)
        self.assertIn(date(2024, 5, 14), self.holidays)
        self.assertIn(date(2025, 4, 29), self.holidays)
        self.assertIn(date(2026, 4, 21), self.holidays)
        self.assertIn(date(2027, 5, 11), self.holidays)
        self.assertIn(date(2028, 4, 25), self.holidays)
        self.assertIn(date(2029, 4, 17), self.holidays)
        self.assertIn(date(2030, 5, 7), self.holidays)

    def test_before_1998(self):
        self.assertNotIn(date(1997, 7, 3), self.holidays)


<<<<<<< HEAD
class TestCroatia(unittest.TestCase):

    def setUp(self):
        self.holidays = holidays.HR()

    def test_2018(self):
        self.assertIn(date(2018, 1, 1), self.holidays)
        self.assertIn(date(2018, 1, 6), self.holidays)
        self.assertIn(date(2018, 4, 1), self.holidays)
        self.assertIn(date(2018, 4, 2), self.holidays)
        self.assertIn(date(2018, 5, 1), self.holidays)
        self.assertIn(date(2018, 8, 15), self.holidays)
        self.assertIn(date(2018, 10, 8), self.holidays)
        self.assertIn(date(2018, 11, 1), self.holidays)
        self.assertIn(date(2018, 12, 25), self.holidays)
        self.assertIn(date(2018, 12, 26), self.holidays)


class TestUkraine(unittest.TestCase):

    def setUp(self):
        self.holidays = holidays.UA()

    def test_before_1918(self):
        self.assertNotIn(date(1917, 12, 31), self.holidays)

    def test_2018(self):
        # http://www.buhoblik.org.ua/kadry-zarplata/vremya/1676-1676-kalendar.html
        self.assertIn(date(2018, 1, 1), self.holidays)
        self.assertIn(date(2018, 1, 7), self.holidays)
        self.assertIn(date(2018, 12, 25), self.holidays)
        self.assertIn(date(2018, 4, 8), self.holidays)
        self.assertIn(date(2018, 5, 27), self.holidays)
        self.assertIn(date(2018, 5, 9), self.holidays)
        self.assertIn(date(2018, 6, 28), self.holidays)
        self.assertIn(date(2018, 8, 24), self.holidays)
        self.assertIn(date(2018, 10, 14), self.holidays)

    def test_old_holidays(self):
        self.assertIn(date(2018, 5, 1), self.holidays)
        self.assertIn(date(2016, 5, 2), self.holidays)
        self.assertIn(date(1991, 7, 16), self.holidays)
        self.assertIn(date(1950, 1, 22), self.holidays)
        self.assertIn(date(1999, 11, 7), self.holidays)
        self.assertIn(date(1999, 11, 8), self.holidays)
        self.assertIn(date(1945, 5, 9), self.holidays)
        self.assertIn(date(1945, 9, 3), self.holidays)
        self.assertIn(date(1981, 10, 7), self.holidays)
        self.assertIn(date(1937, 12, 5), self.holidays)
        self.assertIn(date(1918, 3, 18), self.holidays)
=======
class TestBrazil(unittest.TestCase):

    def test_BR_holidays(self):
        self.holidays = holidays.BR(years=2018)
        self.assertIn("2018-01-01", self.holidays)
        self.assertEqual(self.holidays[date(2018, 1, 1)], "Ano novo")
        self.assertIn("2018-02-14", self.holidays)
        self.assertEqual(self.holidays[date(2018, 2, 14)],
                         "Quarta-feira de cinzas (Início da Quaresma)")
        self.assertIn("2018-02-20", self.holidays)
        self.assertEqual(self.holidays[date(2018, 2, 20)], "Carnaval")
        self.assertIn("2018-04-01", self.holidays)
        self.assertEqual(self.holidays[date(2018, 4, 1)], "Páscoa")
        self.assertIn("2018-04-21", self.holidays)
        self.assertEqual(self.holidays[date(2018, 4, 21)], "Tiradentes")
        self.assertIn("2018-05-01", self.holidays)
        self.assertEqual(self.holidays[date(2018, 5, 1)],
                         "Dia Mundial do Trabalho")
        self.assertIn("2018-05-31", self.holidays)
        self.assertEqual(self.holidays[date(2018, 5, 31)], "Corpus Christi")
        self.assertIn("2018-09-07", self.holidays)
        self.assertEqual(self.holidays[date(2018, 9, 7)],
                         "Independência do Brasil")
        self.assertIn("2018-10-12", self.holidays)
        self.assertEqual(self.holidays[date(2018, 10, 12)],
                         "Nossa Senhora Aparecida")
        self.assertIn("2018-11-02", self.holidays)
        self.assertEqual(self.holidays[date(2018, 11, 2)], "Finados")
        self.assertIn("2018-11-15", self.holidays)
        self.assertEqual(self.holidays[date(2018, 11, 15)],
                         "Proclamação da República")
        self.assertIn("2018-12-25", self.holidays)
        self.assertEqual(self.holidays[date(2018, 12, 25)], "Natal")

    def test_AC_holidays(self):
        ac_holidays = holidays.BR(state="AC")
        self.assertIn("2018-01-23", ac_holidays)
        self.assertEqual(ac_holidays[date(2018, 1, 23)], "Dia do evangélico")
        self.assertIn("2018-06-15", ac_holidays)
        self.assertEqual(ac_holidays[date(2018, 6, 15)], "Aniversário do Acre")
        self.assertIn("2018-09-05", ac_holidays)
        self.assertEqual(ac_holidays[date(2018, 9, 5)], "Dia da Amazônia")
        self.assertIn("2018-11-17", ac_holidays)
        self.assertEqual(ac_holidays[date(2018, 11, 17)],
                         "Assinatura do Tratado de Petrópolis")

    def test_AL_holidays(self):
        al_holidays = holidays.BR(state="AL")
        self.assertIn("2018-06-24", al_holidays)
        self.assertEqual(al_holidays[date(2018, 6, 24)], "São João")
        self.assertIn("2018-06-29", al_holidays)
        self.assertEqual(al_holidays[date(2018, 6, 29)], "São Pedro")
        self.assertIn("2018-09-16", al_holidays)
        self.assertEqual(al_holidays[date(2018, 9, 16)],
                         "Emancipação política de Alagoas")
        self.assertIn("2018-11-20", al_holidays)
        self.assertEqual(al_holidays[date(2018, 11, 20)], "Consciência Negra")

    def test_AP_holidays(self):
        ap_holidays = holidays.BR(state="AP")
        self.assertIn("2018-03-19", ap_holidays)
        self.assertEqual(ap_holidays[date(2018, 3, 19)], "Dia de São José")
        self.assertIn("2018-07-25", ap_holidays)
        self.assertEqual(ap_holidays[date(2018, 7, 25)], "São Tiago")
        self.assertIn("2018-10-05", ap_holidays)
        self.assertEqual(ap_holidays[date(2018, 10, 5)], "Criação do estado")
        self.assertIn("2018-11-20", ap_holidays)
        self.assertEqual(ap_holidays[date(2018, 11, 20)], "Consciência Negra")

    def test_AM_holidays(self):
        am_holidays = holidays.BR(state="AM")
        self.assertIn("2018-09-05", am_holidays)
        self.assertEqual(am_holidays[date(2018, 9, 5)],
                         "Elevação do Amazonas à categoria de província")
        self.assertIn("2018-11-20", am_holidays)
        self.assertEqual(am_holidays[date(2018, 11, 20)], "Consciência Negra")
        self.assertIn("2018-12-08", am_holidays)
        self.assertEqual(am_holidays[date(2018, 12, 8)],
                         "Dia de Nossa Senhora da Conceição")

    def test_BA_holidays(self):
        ba_holidays = holidays.BR(state="BA")
        self.assertIn("2018-07-02", ba_holidays)
        self.assertEqual(ba_holidays[date(2018, 7, 2)],
                         "Independência da Bahia")

    def test_CE_holidays(self):
        ce_holidays = holidays.BR(state="CE")
        self.assertIn("2018-03-19", ce_holidays)
        self.assertEqual(ce_holidays[date(2018, 3, 19)], "São José")
        self.assertIn("2018-03-25", ce_holidays)
        self.assertEqual(ce_holidays[date(2018, 3, 25)], "Data Magna do Ceará")

    def test_DF_holidays(self):
        df_holidays = holidays.BR(state="DF")
        self.assertIn("2018-04-21", df_holidays)
        self.assertEqual(df_holidays[date(2018, 4, 21)],
                         "Fundação de Brasília, Tiradentes")
        self.assertIn("2018-11-30", df_holidays)
        self.assertEqual(df_holidays[date(2018, 11, 30)], "Dia do Evangélico")

    def test_ES_holidays(self):
        es_holidays = holidays.BR(state="ES")
        self.assertIn("2018-10-28", es_holidays)
        self.assertEqual(
            es_holidays[date(2018, 10, 28)], "Dia do Servidor Público")

    def test_GO_holidays(self):
        go_holidays = holidays.BR(state="GO")
        self.assertIn("2018-10-28", go_holidays)
        self.assertEqual(
            go_holidays[date(2018, 10, 28)], "Dia do Servidor Público")

    def test_MA_holidays(self):
        ma_holidays = holidays.BR(state="MA")
        self.assertIn("2018-07-28", ma_holidays)
        self.assertEqual(ma_holidays[date(2018, 7, 28)],
                         "Adesão do Maranhão à independência do Brasil")
        self.assertIn("2018-12-08", ma_holidays)
        self.assertEqual(ma_holidays[date(2018, 12, 8)],
                         "Dia de Nossa Senhora da Conceição")

    def test_MT_holidays(self):
        mt_holidays = holidays.BR(state="MT")
        self.assertIn("2018-11-20", mt_holidays)
        self.assertEqual(mt_holidays[date(2018, 11, 20)], "Consciência Negra")

    def test_MS_holidays(self):
        ms_holidays = holidays.BR(state="MS")
        self.assertIn("2018-10-11", ms_holidays)
        self.assertEqual(ms_holidays[date(2018, 10, 11)], "Criação do estado")

    def test_MG_holidays(self):
        mg_holidays = holidays.BR(state="MG")
        self.assertIn("2018-04-21", mg_holidays)
        self.assertEqual(mg_holidays[date(2018, 4, 21)],
                         "Data Magna de MG, Tiradentes")

    def test_PA_holidays(self):
        pa_holidays = holidays.BR(state="PA")
        self.assertIn("2018-08-15", pa_holidays)
        self.assertEqual(pa_holidays[date(2018, 8, 15)],
                         "Adesão do Grão-Pará à independência do Brasil")

    def test_PB_holidays(self):
        pb_holidays = holidays.BR(state="PB")
        self.assertIn("2018-08-05", pb_holidays)
        self.assertEqual(pb_holidays[date(2018, 8, 5)], "Fundação do Estado")

    def test_PE_holidays(self):
        pe_holidays = holidays.BR(state="PE")
        self.assertIn("2018-03-06", pe_holidays)
        self.assertEqual(pe_holidays[date(2018, 3, 6)],
                         "Revolução Pernambucana (Data Magna)")
        self.assertIn("2018-06-24", pe_holidays)
        self.assertEqual(pe_holidays[date(2018, 6, 24)], "São João")

    def test_PI_holidays(self):
        pi_holidays = holidays.BR(state="PI")
        self.assertIn("2018-03-13", pi_holidays)
        self.assertEqual(pi_holidays[date(2018, 3, 13)],
                         "Dia da Batalha do Jenipapo")
        self.assertIn("2018-10-19", pi_holidays)
        self.assertEqual(pi_holidays[date(2018, 10, 19)], "Dia do Piauí")

    def test_RJ_holidays(self):
        rj_holidays = holidays.BR(state="RJ")
        self.assertIn("2018-04-23", rj_holidays)
        self.assertEqual(rj_holidays[date(2018, 4, 23)], "Dia de São Jorge")
        self.assertIn("2018-10-28", rj_holidays)
        self.assertEqual(rj_holidays[date(2018, 10, 28)],
                         "Dia do Funcionário Público")
        self.assertIn("2018-11-20", rj_holidays)
        self.assertEqual(rj_holidays[date(2018, 11, 20)], "Zumbi dos Palmares")

    def test_RN_holidays(self):
        rn_holidays = holidays.BR(state="RN")
        self.assertIn("2018-06-29", rn_holidays)
        self.assertEqual(rn_holidays[date(2018, 6, 29)], "Dia de São Pedro")
        self.assertIn("2018-10-03", rn_holidays)
        self.assertEqual(rn_holidays[date(2018, 10, 3)],
                         "Mártires de Cunhaú e Uruaçuu")

    def test_RS_holidays(self):
        rs_holidays = holidays.BR(state="RS")
        self.assertIn("2018-09-20", rs_holidays)
        self.assertEqual(
            rs_holidays[date(2018, 9, 20)], "Revolução Farroupilha")

    def test_RO_holidays(self):
        ro_holidays = holidays.BR(state="RO")
        self.assertIn("2018-01-04", ro_holidays)
        self.assertEqual(ro_holidays[date(2018, 1, 4)], "Criação do estado")
        self.assertIn("2018-06-18", ro_holidays)
        self.assertEqual(ro_holidays[date(2018, 6, 18)], "Dia do Evangélico")

    def test_RR_holidays(self):
        rr_holidays = holidays.BR(state="RR")
        self.assertIn("2018-10-05", rr_holidays)
        self.assertEqual(rr_holidays[date(2018, 10, 5)], "Criação de Roraima")

    def test_SC_holidays(self):
        sc_holidays = holidays.BR(state="SC")
        self.assertIn("2018-08-11", sc_holidays)
        self.assertEqual(sc_holidays[date(2018, 8, 11)],
                         "Criação da capitania, separando-se de SP")

    def test_SP_holidays(self):
        sp_holidays = holidays.BR(state="SP")
        self.assertIn("2018-07-09", sp_holidays)
        self.assertEqual(sp_holidays[date(2018, 7, 9)],
                         "Revolução Constitucionalista de 1932")

    def test_SE_holidays(self):
        se_holidays = holidays.BR(state="SE")
        self.assertIn("2018-07-08", se_holidays)
        self.assertEqual(se_holidays[date(2018, 7, 8)],
                         "Autonomia política de Sergipe")

    def test_TO_holidays(self):
        to_holidays = holidays.BR(state="TO")
        self.assertIn("2018-01-01", to_holidays)
        self.assertEqual(to_holidays[date(2018, 1, 1)],
                         "Instalação de Tocantins, Ano novo")
        self.assertIn("2018-09-08", to_holidays)
        self.assertEqual(to_holidays[date(2018, 9, 8)],
                         "Nossa Senhora da Natividade")
        self.assertIn("2018-10-05", to_holidays)
        self.assertEqual(to_holidays[date(2018, 10, 5)],
                         "Criação de Tocantins")
>>>>>>> 6c9aaa55


if __name__ == "__main__":
    unittest.main()<|MERGE_RESOLUTION|>--- conflicted
+++ resolved
@@ -4268,7 +4268,6 @@
         self.assertNotIn(date(1997, 7, 3), self.holidays)
 
 
-<<<<<<< HEAD
 class TestCroatia(unittest.TestCase):
 
     def setUp(self):
@@ -4319,7 +4318,8 @@
         self.assertIn(date(1981, 10, 7), self.holidays)
         self.assertIn(date(1937, 12, 5), self.holidays)
         self.assertIn(date(1918, 3, 18), self.holidays)
-=======
+
+
 class TestBrazil(unittest.TestCase):
 
     def test_BR_holidays(self):
@@ -4550,7 +4550,6 @@
         self.assertIn("2018-10-05", to_holidays)
         self.assertEqual(to_holidays[date(2018, 10, 5)],
                          "Criação de Tocantins")
->>>>>>> 6c9aaa55
 
 
 if __name__ == "__main__":
