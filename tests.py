--- conflicted
+++ resolved
@@ -6060,7 +6060,6 @@
                 self.assertIn(holiday, self.holidays)
 
 
-<<<<<<< HEAD
 class TestTurkey(unittest.TestCase):
 
     def setUp(self):
@@ -6090,7 +6089,6 @@
                 self.assertIn(date(2020, 8, 2), self.holidays)
                 self.assertIn(date(2020, 8, 3), self.holidays)
 
-=======
 
 class TestKorea(unittest.TestCase):
 
@@ -6265,7 +6263,7 @@
         for year in range(1948, 2007):
             self.assertEqual(self.holidays[date(year, 12, 25)],
                              "Christmas Day")
->>>>>>> 1337b451
+
 
 if __name__ == "__main__":
     unittest.main()