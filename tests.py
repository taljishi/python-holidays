--- conflicted
+++ resolved
@@ -2479,8 +2479,6 @@
             self.assertTrue(holiday in at_2015.values())
 
 
-<<<<<<< HEAD
-=======
 class TestDK(unittest.TestCase):
 
     def setUp(self):
@@ -2498,7 +2496,6 @@
         self.assertTrue(date(2016, 12, 25) in self.holidays)
 
 
->>>>>>> dde68c67
 class TestUK(unittest.TestCase):
 
     def setUp(self):
