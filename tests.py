--- conflicted
+++ resolved
@@ -3026,7 +3026,6 @@
         self.assertFalse('2016-12-28' in self.holidays_with_sundays)
 
 
-<<<<<<< HEAD
 class TestItaly(unittest.TestCase):
 
     def setUp(self):
@@ -3188,7 +3187,8 @@
         self.assertFalse('2017-02-10' in self.holidays_with_sundays)
         self.assertFalse('2016-12-27' in self.holidays_with_sundays)
         self.assertFalse('2016-12-28' in self.holidays_with_sundays)
-=======
+
+
 class TestJapan(unittest.TestCase):
     def setUp(self):
         self.holidays = holidays.Japan(observed=False)
@@ -3306,7 +3306,6 @@
                           lambda: date(1948, 1, 1) in self.holidays)
         self.assertRaises(NotImplementedError,
                           lambda: date(2051, 1, 1) in self.holidays)
->>>>>>> ef9fc27a
 
 
 if __name__ == "__main__":
