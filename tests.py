--- conflicted
+++ resolved
@@ -4681,7 +4681,6 @@
                          "Criação de Tocantins")
 
 
-<<<<<<< HEAD
 class TestLU(unittest.TestCase):
 
     def setUp(self):
@@ -4723,7 +4722,8 @@
         self.assertIn(date(2018, 5, 9), self.holidays)
         self.assertIn(date(2018, 6, 12), self.holidays)
         self.assertIn(date(2018, 11, 4), self.holidays)
-=======
+
+
 class TestLithuania(unittest.TestCase):
 
     def setUp(self):
@@ -4782,7 +4782,6 @@
     def test_day_of_dew(self):
         self.assertNotIn(date(2002, 6, 24), self.holidays)
         self.assertIn(date(2020, 6, 24), self.holidays)
->>>>>>> 6fc38f4c
 
 
 if __name__ == "__main__":
