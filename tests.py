# -*- coding: utf-8 -*-

#  python-holidays
#  ---------------
#  A fast, efficient Python library for generating country, province and state
#  specific sets of holidays on the fly. It aims to make determining whether a
#  specific date is a holiday as fast and flexible as possible.
#
#  Author:  ryanss <ryanssdev@icloud.com>
#  Website: https://github.com/ryanss/python-holidays
#  License: MIT (see LICENSE file)

from itertools import product
from datetime import date, datetime
from dateutil.relativedelta import relativedelta, MO
import unittest

import holidays


class TestBasics(unittest.TestCase):

    def setUp(self):
        self.holidays = holidays.US()

    def test_contains(self):
        self.assertTrue(date(2014, 1, 1) in self.holidays)
        self.assertFalse(date(2014, 1, 2) in self.holidays)

    def test_getitem(self):
        self.assertEqual(self.holidays[date(2014, 1, 1)], "New Year's Day")
        self.assertEqual(self.holidays.get(date(2014, 1, 1)), "New Year's Day")
        self.assertRaises(KeyError, lambda: self.holidays[date(2014, 1, 2)])
        self.assertEqual(self.holidays.get(date(2014, 1, 2)), None)

    def test_get(self):
        self.assertEqual(self.holidays.get('2014-01-01'), "New Year's Day")
        self.assertEqual(self.holidays.get('2014-01-02'), None)
        self.assertFalse(self.holidays.get('2014-01-02', False))
        self.assertTrue(self.holidays.get('2014-01-02', True))

    def test_pop(self):
        self.assertRaises(KeyError, lambda: self.holidays.pop('2014-01-02'))
        self.assertFalse(self.holidays.pop('2014-01-02', False))
        self.assertTrue(self.holidays.pop('2014-01-02', True))
        self.assertTrue(date(2014, 1, 1) in self.holidays)
        self.assertEqual(self.holidays.pop('2014-01-01'), "New Year's Day")
        self.assertFalse(date(2014, 1, 1) in self.holidays)
        self.assertTrue(date(2014, 7, 4) in self.holidays)

    def test_setitem(self):
        self.holidays = holidays.US(years=[2014])
        self.assertEqual(len(self.holidays), 10)
        self.holidays[date(2014, 1, 3)] = "Fake Holiday"
        self.assertEqual(len(self.holidays), 11)
        self.assertTrue(date(2014, 1, 3) in self.holidays)
        self.assertEqual(self.holidays.get(date(2014, 1, 3)), "Fake Holiday")

    def test_update(self):
        h = holidays.HolidayBase()
        h.update({
            date(2015, 1, 1): "New Year's Day",
            '2015-12-25': "Christmas Day",
        })
        self.assertTrue('2015-01-01' in h)
        self.assertTrue(date(2015, 12, 25) in h)

    def test_append(self):
        h = holidays.HolidayBase()
        h.update({
            date(2015, 1, 1): "New Year's Day",
            '2015-12-25': "Christmas Day",
        })
        h.append([date(2015, 4, 1), '2015-04-03'])
        h.append(date(2015, 4, 6))
        h.append('2015-04-07')
        self.assertTrue('2015-01-01' in h)
        self.assertTrue(date(2015, 12, 25) in h)
        self.assertTrue('2015-04-01' in h)
        self.assertFalse('2015-04-02' in h)
        self.assertTrue('2015-04-03' in h)
        self.assertFalse('2015-04-04' in h)
        self.assertFalse('2015-04-05' in h)
        self.assertTrue('2015-04-06' in h)
        self.assertTrue('2015-04-07' in h)

    def test_eq_ne(self):
        us1 = holidays.UnitedStates()
        us2 = holidays.US()
        us3 = holidays.UnitedStates(years=[2014])
        us4 = holidays.US(years=[2014])
        ca1 = holidays.Canada()
        ca2 = holidays.CA()
        ca3 = holidays.Canada(years=[2014])
        ca4 = holidays.CA(years=[2014])
        self.assertEqual(us1, us2)
        self.assertEqual(us3, us4)
        self.assertEqual(ca1, ca2)
        self.assertEqual(ca3, ca4)
        self.assertNotEqual(us1, us3)
        self.assertNotEqual(us1, ca1)
        self.assertNotEqual(us3, ca3)
        self.assertTrue(us1 != us3)

    def test_add(self):
        ca = holidays.CA()
        us = holidays.US()
        mx = holidays.MX()
        na = ca + (us + mx)
        self.assertFalse('2014-07-01' in us)
        self.assertTrue('2014-07-01' in ca)
        self.assertFalse('2014-07-04' in ca)
        self.assertTrue('2014-07-04' in us)
        self.assertTrue('2014-07-04' in ca+us)
        self.assertTrue('2014-07-04' in us+ca)
        self.assertTrue('2015-07-04' in ca+us)
        self.assertTrue('2015-07-04' in us+ca)
        self.assertTrue('2015-07-01' in ca+us)
        self.assertTrue('2015-07-01' in us+ca)
        self.assertTrue('2014-07-04' in na)
        self.assertTrue('2015-07-04' in na)
        self.assertTrue('2015-07-01' in na)
        self.assertTrue('2000-02-05' in na)
        self.assertEqual((ca+us).prov, 'ON')
        self.assertEqual((us+ca).prov, 'ON')
        ca = holidays.CA(years=[2014], expand=False)
        us = holidays.US(years=[2014, 2015], expand=True)
        self.assertTrue((ca+us).expand)
        self.assertEqual((ca+us).years, set([2014, 2015]))
        self.assertEqual((us+ca).years, set([2014, 2015]))
        na = holidays.CA()
        na += holidays.US()
        na += holidays.MX()
        self.assertEqual(na.country, ['CA', 'US', 'MX'])
        self.assertTrue('2014-07-04' in na)
        self.assertTrue('2014-07-04' in na)
        self.assertTrue('2015-07-04' in na)
        self.assertTrue('2015-07-04' in na)
        self.assertTrue('2015-07-01' in na)
        self.assertTrue('2015-07-01' in na)
        self.assertTrue('2000-02-05' in na)
        self.assertEqual(na.prov, 'ON')
        na = holidays.CA() + holidays.US()
        na += holidays.MX()
        self.assertTrue('2014-07-04' in na)
        self.assertTrue('2014-07-04' in na)
        self.assertTrue('2015-07-04' in na)
        self.assertTrue('2015-07-04' in na)
        self.assertTrue('2015-07-01' in na)
        self.assertTrue('2015-07-01' in na)
        self.assertTrue('2000-02-05' in na)
        self.assertEqual(na.prov, 'ON')
        self.assertRaises(TypeError, lambda: holidays.US() + {})
        na = ca + (us + mx) + ca + (mx + us + holidays.CA(prov='BC'))
        self.assertTrue('2000-02-05' in na)
        self.assertTrue('2014-02-10' in na)
        self.assertTrue('2014-02-17' in na)
        self.assertTrue('2014-07-04' in na)
        provs = (holidays.CA(prov='ON', years=[2014]) +
                 holidays.CA(prov='BC', years=[2015]))
        self.assertTrue("2015-02-09" in provs)
        self.assertTrue("2015-02-16" in provs)
        self.assertEqual(provs.prov, ['ON', 'BC'])
        a = sum([holidays.CA(prov=x) for x in holidays.CA.PROVINCES])
        self.assertEqual(a.country, 'CA')
        self.assertEqual(a.prov, holidays.CA.PROVINCES)
        self.assertTrue("2015-02-09" in a)
        self.assertTrue("2015-02-16" in a)
        na = holidays.CA() + holidays.US() + holidays.MX()
        self.assertTrue(date(1969, 12, 25) in na)
        self.assertEqual(na.get(date(1969, 7, 1)), "Canada Day")
        self.assertEqual(na.get(date(1969, 12, 25)),
                         "Christmas Day, Navidad [Christmas]")
        na = holidays.MX() + holidays.CA() + holidays.US()
        self.assertEqual(na.get(date(1969, 12, 25)),
                         "Navidad [Christmas], Christmas Day")

    def test_get_list(self):
        westland = holidays.NZ(prov='WTL')
        chathams = holidays.NZ(prov='CIT')
        wild = westland + chathams
        self.assertEqual(wild[date(1969, 12, 1)],
                         ("Westland Anniversary Day, " +
                          "Chatham Islands Anniversary Day"))

        self.assertEqual(wild.get_list(date(1969, 12, 1)),
                         ["Westland Anniversary Day",
                          "Chatham Islands Anniversary Day"])
        self.assertEqual(wild.get_list(date(1969, 1, 1)),
                         ["New Year's Day"])
        self.assertEqual(westland.get_list(date(1969, 12, 1)),
                         ["Westland Anniversary Day"])
        self.assertEqual(westland.get_list(date(1969, 1, 1)),
                         ["New Year's Day"])
        self.assertEqual(chathams.get_list(date(1969, 12, 1)),
                         ["Chatham Islands Anniversary Day"])
        self.assertEqual(chathams.get_list(date(1969, 1, 1)),
                         ["New Year's Day"])
        ca = holidays.CA()
        us = holidays.US()
        mx = holidays.MX()
        na = ca + us + mx
        self.assertTrue(date(1969, 12, 25) in na)
        self.assertEqual(na.get_list(date(1969, 12, 25)),
                         ["Christmas Day", "Navidad [Christmas]"])
        self.assertEqual(na.get_list(date(1969, 7, 1)), ["Canada Day"])
        self.assertEqual(na.get_list(date(1969, 1, 3)), [])

    def test_radd(self):
        self.assertRaises(TypeError, lambda: 1 + holidays.US())

    def test_inheritance(self):
        class NoColumbusHolidays(holidays.US):
            def _populate(self, year):
                holidays.US._populate(self, year)
                self.pop(date(year, 10, 1) + relativedelta(weekday=MO(+2)))
        hdays = NoColumbusHolidays()
        self.assertTrue(date(2014, 10, 13) in self.holidays)
        self.assertFalse(date(2014, 10, 13) in hdays)
        self.assertTrue(date(2014, 1, 1) in hdays)
        self.assertTrue(date(2020, 10, 12) in self.holidays)
        self.assertFalse(date(2020, 10, 12) in hdays)
        self.assertTrue(date(2020, 1, 1) in hdays)

        class NinjaTurtlesHolidays(holidays.US):
            def _populate(self, year):
                holidays.US._populate(self, year)
                self[date(year, 7, 13)] = "Ninja Turtle's Day"
        hdays = NinjaTurtlesHolidays()
        self.assertFalse(date(2014, 7, 13) in self.holidays)
        self.assertTrue(date(2014, 7, 13) in hdays)
        self.assertTrue(date(2014, 1, 1) in hdays)
        self.assertFalse(date(2020, 7, 13) in self.holidays)
        self.assertTrue(date(2020, 7, 13) in hdays)
        self.assertTrue(date(2020, 1, 1) in hdays)

        class NewCountry(holidays.HolidayBase):
            def _populate(self, year):
                self[date(year, 1, 2)] = "New New Year's"
        hdays = NewCountry()
        self.assertFalse(date(2014, 1, 1) in hdays)
        self.assertTrue(date(2014, 1, 2) in hdays)

        class Dec31Holiday(holidays.HolidayBase):
            def _populate(self, year):
                self[date(year, 12, 31)] = "New Year's Eve"
        self.assertTrue(date(2014, 12, 31) in Dec31Holiday())


class TestArgs(unittest.TestCase):

    def setUp(self):
        self.holidays = holidays.US()

    def test_country(self):
        self.assertEqual(self.holidays.country, 'US')
        self.assertTrue(date(2014, 7, 4) in self.holidays)
        self.assertFalse(date(2014, 7, 1) in self.holidays)
        self.holidays = holidays.UnitedStates()
        self.assertEqual(self.holidays.country, 'US')
        self.assertTrue(date(2014, 7, 4) in self.holidays)
        self.assertFalse(date(2014, 7, 1) in self.holidays)
        self.assertEqual(self.holidays.country, 'US')
        self.holidays = holidays.CA()
        self.assertEqual(self.holidays.country, 'CA')
        self.assertEqual(self.holidays.prov, 'ON')
        self.assertTrue(date(2014, 7, 1) in self.holidays)
        self.assertFalse(date(2014, 7, 4) in self.holidays)
        self.holidays = holidays.CA(prov='BC')
        self.assertEqual(self.holidays.country, 'CA')
        self.assertEqual(self.holidays.prov, 'BC')
        self.assertTrue(date(2014, 7, 1) in self.holidays)
        self.assertFalse(date(2014, 7, 4) in self.holidays)

    def test_years(self):
        self.assertEqual(len(self.holidays.years), 0)
        self.assertFalse(date(2014, 1, 2) in self.holidays)
        self.assertEqual(len(self.holidays.years), 1)
        self.assertTrue(2014 in self.holidays.years)
        self.assertFalse(date(2013, 1, 2) in self.holidays)
        self.assertFalse(date(2014, 1, 2) in self.holidays)
        self.assertFalse(date(2015, 1, 2) in self.holidays)
        self.assertEqual(len(self.holidays.years), 3)
        self.assertTrue(2013 in self.holidays.years)
        self.assertTrue(2015 in self.holidays.years)
        self.holidays = holidays.US(years=range(2010, 2015+1))
        self.assertEqual(len(self.holidays.years), 6)
        self.assertFalse(2009 in self.holidays.years)
        self.assertTrue(2010 in self.holidays.years)
        self.assertTrue(2015 in self.holidays.years)
        self.assertFalse(2016 in self.holidays.years)
        self.holidays = holidays.US(years=(2013, 2015, 2015))
        self.assertEqual(len(self.holidays.years), 2)
        self.assertTrue(2013 in self.holidays.years)
        self.assertFalse(2014 in self.holidays.years)
        self.assertTrue(2015 in self.holidays.years)
        self.assertTrue(date(2021, 12, 31) in holidays.US(years=[2022]).keys())
        self.holidays = holidays.US(years=2015)
        self.assertFalse(2014 in self.holidays.years)
        self.assertTrue(2015 in self.holidays.years)

    def test_expand(self):
        self.holidays = holidays.US(years=(2013, 2015), expand=False)
        self.assertEqual(len(self.holidays.years), 2)
        self.assertTrue(2013 in self.holidays.years)
        self.assertFalse(2014 in self.holidays.years)
        self.assertTrue(2015 in self.holidays.years)
        self.assertFalse(date(2014, 1, 1) in self.holidays)
        self.assertEqual(len(self.holidays.years), 2)
        self.assertFalse(2014 in self.holidays.years)

    def test_observed(self):
        self.holidays = holidays.US(observed=False)
        self.assertTrue(date(2000, 1, 1) in self.holidays)
        self.assertFalse(date(1999, 12, 31) in self.holidays)
        self.assertTrue(date(2012, 1, 1) in self.holidays)
        self.assertFalse(date(2012, 1, 2) in self.holidays)
        self.holidays.observed = True
        self.assertTrue(date(2000, 1, 1) in self.holidays)
        self.assertTrue(date(1999, 12, 31) in self.holidays)
        self.assertTrue(date(2012, 1, 1) in self.holidays)
        self.assertTrue(date(2012, 1, 2) in self.holidays)
        self.holidays.observed = False
        self.assertTrue(date(2000, 1, 1) in self.holidays)
        self.assertFalse(date(1999, 12, 31) in self.holidays)
        self.assertTrue(date(2012, 1, 1) in self.holidays)
        self.assertFalse(date(2012, 1, 2) in self.holidays)
        self.holidays = holidays.US(years=[2022], observed=False)
        self.assertFalse(date(2021, 12, 31) in self.holidays.keys())


class TestKeyTransforms(unittest.TestCase):

    def setUp(self):
        self.holidays = holidays.US()

    def test_dates(self):
        self.assertTrue(date(2014, 1, 1) in self.holidays)
        self.assertEqual(self.holidays[date(2014, 1, 1)], "New Year's Day")
        self.holidays[date(2014, 1, 3)] = "Fake Holiday"
        self.assertTrue(date(2014, 1, 3) in self.holidays)
        self.assertTrue(self.holidays.pop(date(2014, 1, 3)), "Fake Holiday")
        self.assertFalse(date(2014, 1, 3) in self.holidays)

    def test_datetimes(self):
        self.assertTrue(datetime(2014, 1, 1, 13, 45) in self.holidays)
        self.assertEqual(self.holidays[datetime(2014, 1, 1, 13, 45)],
                         "New Year's Day")
        self.holidays[datetime(2014, 1, 3, 1, 1)] = "Fake Holiday"
        self.assertTrue(datetime(2014, 1, 3, 2, 2) in self.holidays)
        self.assertTrue(self.holidays.pop(datetime(2014, 1, 3, 4, 4)),
                        "Fake Holiday")
        self.assertFalse(datetime(2014, 1, 3, 2, 2) in self.holidays)

    def test_timestamp(self):
        self.assertTrue(1388552400 in self.holidays)
        self.assertEqual(self.holidays[1388552400], "New Year's Day")
        self.assertTrue(1388552400.01 in self.holidays)
        self.assertEqual(self.holidays[1388552400.01], "New Year's Day")
        self.holidays[1388725200] = "Fake Holiday"
        self.assertTrue(1388725201 in self.holidays)
        self.assertTrue(self.holidays.pop(1388725202), "Fake Holiday")
        self.assertFalse(1388725201 in self.holidays)

    def test_strings(self):
        self.assertTrue("2014-01-01" in self.holidays)
        self.assertEqual(self.holidays["2014-01-01"], "New Year's Day")
        self.assertTrue("01/01/2014" in self.holidays)
        self.assertEqual(self.holidays["01/01/2014"], "New Year's Day")
        self.holidays["01/03/2014"] = "Fake Holiday"
        self.assertTrue("01/03/2014" in self.holidays)
        self.assertTrue(self.holidays.pop("01/03/2014"), "Fake Holiday")
        self.assertFalse("01/03/2014" in self.holidays)

    def test_exceptions(self):
        self.assertRaises(
            (TypeError, ValueError), lambda: "abc" in self.holidays)
        self.assertRaises(
            (TypeError, ValueError), lambda: self.holidays.get("abc123"))
        self.assertRaises(
            (TypeError, ValueError), self.holidays.__setitem__, "abc", "Test")
        self.assertRaises(
            (TypeError, ValueError), lambda: list() in self.holidays)


class TestCA(unittest.TestCase):

    def setUp(self):
        self.holidays = holidays.CA(observed=False)

    def test_new_years(self):
        self.assertFalse(date(2010, 12, 31) in self.holidays)
        self.assertFalse(date(2017,  1,  2) in self.holidays)
        self.holidays.observed = True
        self.assertTrue(date(2010, 12, 31) in self.holidays)
        self.assertTrue(date(2017,  1,  2) in self.holidays)
        self.holidays.observed = False
        for year in range(1900, 2100):
            dt = date(year, 1, 1)
            self.assertTrue(dt in self.holidays)
            self.assertFalse(dt + relativedelta(days=-1) in self.holidays)
            self.assertFalse(dt + relativedelta(days=+1) in self.holidays)

    def test_islander_day(self):
        pei_holidays = holidays.CA(prov="PE")
        for dt in [date(2009, 2,  9), date(2010, 2, 15), date(2011, 2, 21),
                   date(2012, 2, 20), date(2013, 2, 18), date(2014, 2, 17),
                   date(2015, 2, 16), date(2016, 2, 15), date(2020, 2, 17)]:
            if dt.year >= 2010:
                self.assertNotEqual(self.holidays[dt], "Islander Day")
            elif dt.year == 2009:
                self.assertFalse(dt in self.holidays)
            self.assertTrue(dt in pei_holidays)
            self.assertFalse(dt + relativedelta(days=-1) in pei_holidays)
            self.assertFalse(dt + relativedelta(days=+1) in pei_holidays)

    def test_family_day(self):
        ab_holidays = holidays.CA(prov="AB")
        bc_holidays = holidays.CA(prov="BC")
        mb_holidays = holidays.CA(prov="MB")
        sk_holidays = holidays.CA(prov="SK")
        for dt in [date(1990, 2, 19), date(1999, 2, 15), date(2000, 2, 21),
                   date(2006, 2, 20)]:
            self.assertFalse(dt in self.holidays)
            self.assertTrue(dt in ab_holidays)
            self.assertFalse(dt in bc_holidays)
            self.assertFalse(dt in mb_holidays)
            self.assertFalse(dt in sk_holidays)
        dt = date(2007, 2, 19)
        self.assertFalse(dt in self.holidays)
        self.assertTrue(dt in ab_holidays)
        self.assertFalse(dt in bc_holidays)
        self.assertFalse(dt in mb_holidays)
        self.assertTrue(dt in sk_holidays)
        for dt in [date(2008, 2, 18), date(2012, 2, 20), date(2014, 2, 17),
                   date(2018, 2, 19), date(2019, 2, 18), date(2020, 2, 17)]:
            self.assertTrue(dt in self.holidays)
            self.assertTrue(dt in ab_holidays)
            self.assertFalse(dt in bc_holidays)
            self.assertTrue(dt in mb_holidays)
            self.assertTrue(dt in sk_holidays)
        for dt in [date(2013, 2, 11), date(2016, 2, 8), date(2020, 2, 10)]:
            self.assertFalse(dt in self.holidays)
            self.assertFalse(dt in ab_holidays)
            self.assertTrue(dt in bc_holidays)
            self.assertFalse(dt in mb_holidays)
            self.assertFalse(dt in sk_holidays)
        self.assertEqual(mb_holidays[date(2014, 2, 17)], "Louis Riel Day")

    def test_st_patricks_day(self):
        nl_holidays = holidays.CA(prov="NL", observed=False)
        for dt in [date(1900, 3, 19), date(1999, 3, 15), date(2000, 3, 20),
                   date(2012, 3, 19), date(2013, 3, 18), date(2014, 3, 17),
                   date(2015, 3, 16), date(2016, 3, 14), date(2020, 3, 16)]:
            self.assertFalse(dt in self.holidays)
            self.assertTrue(dt in nl_holidays)
            self.assertFalse(dt + relativedelta(days=-1) in nl_holidays)
            self.assertFalse(dt + relativedelta(days=+1) in nl_holidays)

    def test_good_friday(self):
        qc_holidays = holidays.CA(prov="QC")
        for dt in [date(1900, 4, 13), date(1901, 4,  5), date(1902, 3, 28),
                   date(1999, 4,  2), date(2000, 4, 21), date(2010, 4,  2),
                   date(2018, 3, 30), date(2019, 4, 19), date(2020, 4, 10)]:
            self.assertTrue(dt in self.holidays)
            self.assertFalse(dt + relativedelta(days=-1) in self.holidays)
            self.assertFalse(dt + relativedelta(days=+1) in self.holidays)
            self.assertFalse(dt in qc_holidays)

    def test_easter_monday(self):
        qc_holidays = holidays.CA(prov="QC")
        for dt in [date(1900, 4, 16), date(1901, 4,  8), date(1902, 3, 31),
                   date(1999, 4,  5), date(2000, 4, 24), date(2010, 4,  5),
                   date(2018, 4,  2), date(2019, 4, 22), date(2020, 4, 13)]:
            self.assertFalse(dt in self.holidays)
            self.assertTrue(dt in qc_holidays)
            self.assertFalse(dt + relativedelta(days=-1) in qc_holidays)
            self.assertFalse(dt + relativedelta(days=+1) in qc_holidays)

    def test_st_georges_day(self):
        nl_holidays = holidays.CA(prov="NL")
        for dt in [date(1990, 4, 23), date(1999, 4, 26), date(2000, 4, 24),
                   date(2010, 4, 19), date(2016, 4, 25), date(2020, 4, 20)]:
            self.assertFalse(dt in self.holidays)
            self.assertTrue(dt in nl_holidays)
            self.assertFalse(dt + relativedelta(days=-1) in nl_holidays)
            self.assertFalse(dt + relativedelta(days=+1) in nl_holidays)

    def test_victoria_day(self):
        for dt in [date(1953, 5, 18), date(1999, 5, 24), date(2000, 5, 22),
                   date(2010, 5, 24), date(2015, 5, 18), date(2020, 5, 18)]:
            self.assertTrue(dt in self.holidays)
            self.assertFalse(dt + relativedelta(days=-1) in self.holidays)
            self.assertFalse(dt + relativedelta(days=+1) in self.holidays)

    def test_national_aboriginal_day(self):
        nt_holidays = holidays.CA(prov="NT")
        self.assertFalse(date(1995, 6, 21) in nt_holidays)
        for year in range(1996, 2100):
            dt = date(year, 6, 21)
            self.assertFalse(dt in self.holidays)
            self.assertTrue(dt in nt_holidays)
            self.assertFalse(dt + relativedelta(days=-1) in nt_holidays)
            self.assertFalse(dt + relativedelta(days=+1) in nt_holidays)

    def test_st_jean_baptiste_day(self):
        qc_holidays = holidays.CA(prov="QC", observed=False)
        self.assertFalse(date(1924, 6, 24) in qc_holidays)
        for year in range(1925, 2100):
            dt = date(year, 6, 24)
            self.assertFalse(dt in self.holidays)
            self.assertTrue(dt in qc_holidays)
            self.assertFalse(dt + relativedelta(days=-1) in qc_holidays)
            self.assertFalse(dt + relativedelta(days=+1) in qc_holidays)
        self.assertFalse(date(2001, 6, 25) in qc_holidays)
        qc_holidays.observed = True
        self.assertTrue(date(2001, 6, 25) in qc_holidays)

    def test_discovery_day(self):
        nl_holidays = holidays.CA(prov="NL")
        yu_holidays = holidays.CA(prov="YU")
        for dt in [date(1997, 6, 23), date(1999, 6, 21), date(2000, 6, 26),
                   date(2010, 6, 21), date(2016, 6, 27), date(2020, 6, 22)]:
            self.assertFalse(dt in self.holidays)
            self.assertTrue(dt in nl_holidays)
            self.assertFalse(dt in yu_holidays)
        for dt in [date(1912, 8, 19), date(1999, 8, 16), date(2000, 8, 21),
                   date(2006, 8, 21), date(2016, 8, 15), date(2020, 8, 17)]:
            self.assertFalse(dt in self.holidays)
            self.assertFalse(dt in nl_holidays)
            self.assertTrue(dt in yu_holidays)

    def test_canada_day(self):
        for year in range(1900, 2100):
            dt = date(year, 7, 1)
            self.assertTrue(dt in self.holidays)
            self.assertFalse(dt + relativedelta(days=-1) in self.holidays)
            self.assertFalse(dt + relativedelta(days=+1) in self.holidays)
        self.assertFalse(date(2006, 7, 3) in self.holidays)
        self.assertFalse(date(2007, 7, 2) in self.holidays)
        self.holidays.observed = True
        self.assertTrue(date(2006, 7, 3) in self.holidays)
        self.assertTrue(date(2007, 7, 2) in self.holidays)

    def test_nunavut_day(self):
        nu_holidays = holidays.CA(prov="NU", observed=False)
        self.assertFalse(date(1999, 7, 9) in nu_holidays)
        self.assertFalse(date(2000, 7, 9) in nu_holidays)
        self.assertTrue(date(2000, 4, 1) in nu_holidays)
        for year in range(2001, 2100):
            dt = date(year, 7, 9)
            self.assertFalse(dt in self.holidays)
            self.assertTrue(dt in nu_holidays)
            self.assertFalse(dt + relativedelta(days=-1) in nu_holidays)
            self.assertFalse(dt + relativedelta(days=+1) in nu_holidays)
        self.assertFalse(date(2017, 7, 10) in nu_holidays)
        nu_holidays.observed = True
        self.assertTrue(date(2017, 7, 10) in nu_holidays)

    def test_civic_holiday(self):
        bc_holidays = holidays.CA(prov="BC")
        for dt in [date(1900, 8, 6), date(1955, 8, 1), date(1973, 8, 6)]:
            self.assertTrue(dt in self.holidays)
            self.assertFalse(dt in bc_holidays)
        for dt in [date(1974, 8, 5), date(1999, 8, 2), date(2000, 8, 7),
                   date(2010, 8, 2), date(2015, 8, 3), date(2020, 8, 3)]:
            self.assertTrue(dt in self.holidays)
            self.assertTrue(dt in bc_holidays)

    def test_labour_day(self):
        self.assertFalse(date(1893, 9, 4) in self.holidays)
        for dt in [date(1894, 9, 3), date(1900, 9, 3), date(1999, 9, 6),
                   date(2000, 9, 4), date(2014, 9, 1), date(2015, 9, 7)]:
            self.assertTrue(dt in self.holidays)
            self.assertFalse(dt + relativedelta(days=-1) in self.holidays)
            self.assertFalse(dt + relativedelta(days=+1) in self.holidays)

    def test_thanksgiving(self):
        ns_holidays = holidays.CA(prov="NB")
        for dt in [date(1931, 10, 12), date(1990, 10,  8), date(1999, 10, 11),
                   date(2000, 10,  9), date(2013, 10, 14), date(2020, 10, 12)]:
            self.assertTrue(dt in self.holidays)
            self.assertFalse(dt + relativedelta(days=-1) in self.holidays)
            self.assertFalse(dt + relativedelta(days=+1) in self.holidays)
            self.assertFalse(dt in ns_holidays)

    def test_remembrance_day(self):
        ab_holidays = holidays.CA(prov="AB", observed=False)
        nl_holidays = holidays.CA(prov="NL", observed=False)
        self.assertFalse(date(1930, 11, 11) in ab_holidays)
        self.assertFalse(date(1930, 11, 11) in nl_holidays)
        for year in range(1931, 2100):
            dt = date(year, 11, 11)
            self.assertFalse(dt in self.holidays)
            self.assertTrue(dt in ab_holidays)
            self.assertTrue(dt in nl_holidays)
            self.assertFalse(dt + relativedelta(days=-1) in nl_holidays)
            self.assertFalse(dt + relativedelta(days=+1) in nl_holidays)
        self.assertFalse(date(2007, 11, 12) in ab_holidays)
        self.assertFalse(date(2007, 11, 12) in nl_holidays)
        ab_holidays.observed = True
        nl_holidays.observed = True
        self.assertFalse(date(2007, 11, 12) in ab_holidays)
        self.assertTrue(date(2007, 11, 12) in nl_holidays)

    def test_christmas_day(self):
        for year in range(1900, 2100):
            dt = date(year, 12, 25)
            self.assertTrue(dt in self.holidays)
            self.assertFalse(dt + relativedelta(days=-1) in self.holidays)
        self.assertFalse(date(2010, 12, 24) in self.holidays)
        self.assertNotEqual(self.holidays[date(2011, 12, 26)],
                            "Christmas Day (Observed)")
        self.holidays.observed = True
        self.assertTrue(date(2010, 12, 24) in self.holidays)
        self.assertEqual(self.holidays[date(2011, 12, 26)],
                         "Christmas Day (Observed)")

    def test_boxing_day(self):
        for year in range(1900, 2100):
            dt = date(year, 12, 26)
            self.assertTrue(dt in self.holidays)
            self.assertFalse(dt + relativedelta(days=+1) in self.holidays)
        self.assertFalse(date(2009, 12, 28) in self.holidays)
        self.assertFalse(date(2010, 12, 27) in self.holidays)
        self.holidays.observed = True
        self.assertTrue(date(2009, 12, 28) in self.holidays)
        self.assertTrue(date(2010, 12, 27) in self.holidays)


class TestCO(unittest.TestCase):

    def setUp(self):
        self.holidays = holidays.CO(observed=True)

    def test_2016(self):
        # http://www.officeholidays.com/countries/colombia/
        self.assertTrue(date(2016, 1, 1) in self.holidays)
        self.assertTrue(date(2016, 1, 11) in self.holidays)
        self.assertTrue(date(2016, 3, 21) in self.holidays)
        self.assertTrue(date(2016, 3, 24) in self.holidays)
        self.assertTrue(date(2016, 3, 25) in self.holidays)
        self.assertTrue(date(2016, 5, 1) in self.holidays)
        self.assertTrue(date(2016, 5, 9) in self.holidays)
        self.assertTrue(date(2016, 5, 30) in self.holidays)
        self.assertTrue(date(2016, 6, 6) in self.holidays)
        self.assertTrue(date(2016, 7, 4) in self.holidays)
        self.assertTrue(date(2016, 7, 20) in self.holidays)
        self.assertTrue(date(2016, 8, 7) in self.holidays)
        self.assertTrue(date(2016, 8, 15) in self.holidays)
        self.assertTrue(date(2016, 10, 17) in self.holidays)
        self.assertTrue(date(2016, 11, 7) in self.holidays)
        self.assertTrue(date(2016, 11, 14) in self.holidays)
        self.assertTrue(date(2016, 12, 8) in self.holidays)
        self.assertTrue(date(2016, 12, 25) in self.holidays)


class TestMX(unittest.TestCase):

    def setUp(self):
        self.holidays = holidays.MX(observed=False)

    def test_new_years(self):
        self.assertFalse(date(2010, 12, 31) in self.holidays)
        self.assertFalse(date(2017,  1,  2) in self.holidays)
        self.holidays.observed = True
        self.assertTrue(date(2010, 12, 31) in self.holidays)
        self.assertTrue(date(2017,  1,  2) in self.holidays)
        self.holidays.observed = False
        for year in range(1900, 2100):
            dt = date(year, 1, 1)
            self.assertTrue(dt in self.holidays)
            self.assertFalse(dt + relativedelta(days=-1) in self.holidays)
            self.assertFalse(dt + relativedelta(days=+1) in self.holidays)

    def test_constitution_day(self):
        for dt in [date(2005, 2, 5), date(2006, 2, 5), date(2007, 2, 5),
                   date(2008, 2, 4), date(2009, 2, 2), date(2010, 2, 1),
                   date(2015, 2, 2), date(2016, 2, 1), date(2020, 2, 3)]:
            self.assertTrue(dt in self.holidays)
            self.assertFalse(dt + relativedelta(days=-1) in self.holidays)
            self.assertFalse(dt + relativedelta(days=+1) in self.holidays)

    def test_benito_juarez(self):
        for dt in [date(2005, 3, 21), date(2006, 3, 21), date(2007, 3, 19),
                   date(2008, 3, 17), date(2009, 3, 16), date(2010, 3, 15),
                   date(2015, 3, 16), date(2016, 3, 21), date(2020, 3, 16)]:
            self.assertTrue(dt in self.holidays)
            self.assertFalse(dt + relativedelta(days=-1) in self.holidays)
            self.assertFalse(dt + relativedelta(days=+1) in self.holidays)

    def test_labor_day(self):
        self.assertFalse(date(2010, 4, 30) in self.holidays)
        self.assertFalse(date(2011, 5,  2) in self.holidays)
        self.holidays.observed = True
        self.assertTrue(date(2010, 4, 30) in self.holidays)
        self.assertTrue(date(2011, 5,  2) in self.holidays)
        self.holidays.observed = False
        self.assertFalse(date(1922, 5, 1) in self.holidays)
        for year in range(1923, 2100):
            dt = date(year, 5, 1)
            self.assertTrue(dt in self.holidays)
            self.assertFalse(dt + relativedelta(days=-1) in self.holidays)
            self.assertFalse(dt + relativedelta(days=+1) in self.holidays)

    def test_independence_day(self):
        self.assertFalse(date(2006, 9, 15) in self.holidays)
        self.assertFalse(date(2007, 9, 17) in self.holidays)
        self.holidays.observed = True
        self.assertTrue(date(2006, 9, 15) in self.holidays)
        self.assertTrue(date(2007, 9, 17) in self.holidays)
        self.holidays.observed = False
        for year in range(1900, 2100):
            dt = date(year, 9, 16)
            self.assertTrue(dt in self.holidays)
            self.assertFalse(dt + relativedelta(days=-1) in self.holidays)
            self.assertFalse(dt + relativedelta(days=+1) in self.holidays)

    def test_revolution_day(self):
        for dt in [date(2005, 11, 20), date(2006, 11, 20), date(2007, 11, 19),
                   date(2008, 11, 17), date(2009, 11, 16), date(2010, 11, 15),
                   date(2015, 11, 16), date(2016, 11, 21), date(2020, 11, 16)]:
            self.assertTrue(dt in self.holidays)
            self.assertFalse(dt + relativedelta(days=-1) in self.holidays)
            self.assertFalse(dt + relativedelta(days=+1) in self.holidays)

    def test_change_of_government(self):
        self.assertFalse(date(2012, 11, 30) in self.holidays)
        self.assertFalse(date(2024, 12,  2) in self.holidays)
        self.holidays.observed = True
        self.assertTrue(date(2012, 11, 30) in self.holidays)
        self.assertTrue(date(2024, 12,  2) in self.holidays)
        self.holidays.observed = False
        for year in range(1970, 2100):
            dt = date(year, 12, 1)
            if (2018 - year) % 6 == 0:
                self.assertTrue(dt in self.holidays)
                self.assertFalse(dt + relativedelta(days=-1) in self.holidays)
                self.assertFalse(dt + relativedelta(days=+1) in self.holidays)
            else:
                self.assertFalse(dt in self.holidays)

    def test_christmas(self):
        for year in range(1900, 2100):
            dt = date(year, 12, 25)
            self.assertTrue(dt in self.holidays)
            self.assertFalse(dt + relativedelta(days=-1) in self.holidays)
            self.assertFalse(dt + relativedelta(days=+1) in self.holidays)
        self.assertFalse(date(2010, 12, 24) in self.holidays)
        self.assertFalse(date(2016, 12, 26) in self.holidays)
        self.holidays.observed = True
        self.assertTrue(date(2010, 12, 24) in self.holidays)
        self.assertTrue(date(2016, 12, 26) in self.holidays)


class TestNetherlands(unittest.TestCase):

    def setUp(self):
        self.holidays = holidays.NL()

    def test_2017(self):
        # http://www.iamsterdam.com/en/visiting/plan-your-trip/practical-info/public-holidays
        self.assertTrue(date(2017, 1, 1) in self.holidays)
        self.assertTrue(date(2017, 4, 16) in self.holidays)
        self.assertTrue(date(2017, 4, 17) in self.holidays)
        self.assertTrue(date(2017, 4, 27) in self.holidays)
        self.assertTrue(date(2017, 5, 25) in self.holidays)
        self.assertTrue(date(2017, 6, 4) in self.holidays)
        self.assertTrue(date(2017, 6, 5) in self.holidays)
        self.assertTrue(date(2017, 12, 25) in self.holidays)
        self.assertTrue(date(2017, 12, 26) in self.holidays)

    def test_new_years(self):
        self.assertTrue(date(2017, 1, 1) in self.holidays)

    def test_easter(self):
        self.assertTrue(date(2017, 4, 16) in self.holidays)

    def test_easter_monday(self):
        self.assertTrue(date(2017, 4, 17) in self.holidays)

    def test_queens_day_between_1891_and_1948(self):
        # Between 1891 and 1948 Queens Day was celebrated on 8-31
        self.holidays = holidays.NL(years=[1901])
        self.assertTrue(date(1901, 8, 31) in self.holidays)

    def test_queens_day_between_1891_and_1948_substituted_later(self):
        # Between 1891 and 1948 Queens Day was celebrated on 9-1
        #  (one day later) when Queens Day falls on a Sunday
        self.holidays = holidays.NL(years=[1947])
        self.assertTrue(date(1947, 9, 1) in self.holidays)

    def test_queens_day_between_1949_and_2013(self):
        self.holidays = holidays.NL(years=[1965])
        self.assertTrue(date(1965, 4, 30) in self.holidays)

    def test_queens_day_between_1949_and_1980_substituted_later(self):
        self.holidays = holidays.NL(years=[1967])
        self.assertTrue(date(1967, 5, 1) in self.holidays)

    def test_queens_day_between_1980_and_2013_substituted_earlier(self):
        self.holidays = holidays.NL(years=[2006])
        self.assertTrue(date(2006, 4, 29) in self.holidays)

    def test_kings_day_after_2014(self):
        self.holidays = holidays.NL(years=[2013])
        self.assertFalse(date(2013, 4, 27) in self.holidays)

        self.holidays = holidays.NL(years=[2017])
        self.assertTrue(date(2017, 4, 27) in self.holidays)

    def test_kings_day_after_2014_substituted_earlier(self):
        self.holidays = holidays.NL(years=[2188])
        self.assertTrue(date(2188, 4, 26) in self.holidays)

    def test_liberation_day(self):
        self.holidays = holidays.NL(years=1900)
        self.assertFalse(date(1900, 5, 5) in self.holidays)

    def test_ascension_day(self):
        self.holidays = holidays.NL(years=2017)
        self.assertTrue(date(2017, 5, 25) in self.holidays)

    def test_whit_sunday(self):
        self.holidays = holidays.NL(years=2017)
        self.assertTrue(date(2017, 6, 4) in self.holidays)

    def test_whit_monday(self):
        self.holidays = holidays.NL(years=2017)
        self.assertTrue(date(2017, 6, 5) in self.holidays)

    def test_first_christmas(self):
        self.holidays = holidays.NL(years=2017)
        self.assertTrue(date(2017, 12, 25) in self.holidays)

    def test_second_christmas(self):
        self.holidays = holidays.NL(years=2017)
        self.assertTrue(date(2017, 12, 26) in self.holidays)


class TestUS(unittest.TestCase):

    def setUp(self):
        self.holidays = holidays.US(observed=False)

    def test_new_years(self):
        self.assertFalse(date(2010, 12, 31) in self.holidays)
        self.assertFalse(date(2017,  1,  2) in self.holidays)
        self.holidays.observed = True
        self.assertTrue(date(2010, 12, 31) in self.holidays)
        self.assertTrue(date(2017,  1,  2) in self.holidays)
        self.holidays.observed = False
        for year in range(1900, 2100):
            dt = date(year, 1, 1)
            self.assertTrue(dt in self.holidays)
            self.assertFalse(dt + relativedelta(days=-1) in self.holidays)
            self.assertFalse(dt + relativedelta(days=+1) in self.holidays)

    def test_epiphany(self):
        pr_holidays = holidays.US(state='PR')
        for year in range(2010, 2021):
            self.assertFalse(date(year, 1, 6) in self.holidays)
            self.assertTrue(date(year, 1, 6) in pr_holidays)

    def test_three_kings_day(self):
        vi_holidays = holidays.US(state='VI')
        for year in range(2010, 2021):
            self.assertFalse(date(year, 1, 6) in self.holidays)
            self.assertTrue(date(year, 1, 6) in vi_holidays)

    def test_lee_jackson_day(self):
        va_holidays = holidays.US(state='VA')
        self.assertFalse(date(1888, 1, 19) in va_holidays)
        self.assertFalse(date(1983, 1, 19) in va_holidays)
        self.assertFalse("Lee Jackson Day"
                         in va_holidays.get_list(date(2000, 1, 17)))
        for dt in [date(1889, 1, 19), date(1982, 1, 19), date(1983, 1, 17),
                   date(1999, 1, 18), date(2000, 1, 14), date(2001, 1, 12),
                   date(2013, 1, 18), date(2014, 1, 17), date(2018, 1, 12)]:
            self.assertFalse("Lee Jackson Day" in self.holidays.get_list(dt))
            self.assertTrue(dt in va_holidays)
            self.assertTrue("Lee Jackson Day" in va_holidays.get_list(dt))

    def test_inauguration_day(self):
        name = "Inauguration Day"
        dc_holidays = holidays.US(state='DC')
        la_holidays = holidays.US(state='LA')
        md_holidays = holidays.US(state='MD')
        va_holidays = holidays.US(state='VA')
        for year in (1789, 1793, 1877, 1929, 1933):
            self.assertFalse(name in self.holidays.get_list(date(year, 3, 4)))
            self.assertTrue(name in dc_holidays.get_list(date(year, 3, 4)))
            self.assertTrue(name in la_holidays.get_list(date(year, 3, 4)))
            self.assertTrue(name in md_holidays.get_list(date(year, 3, 4)))
            self.assertTrue(name in va_holidays.get_list(date(year, 3, 4)))
        for year in (1937, 1941, 1957, 2013, 2017):
            self.assertFalse(name in self.holidays.get_list(date(year, 1, 20)))
            self.assertTrue(name in dc_holidays.get_list(date(year, 1, 20)))
            self.assertTrue(name in la_holidays.get_list(date(year, 1, 20)))
            self.assertTrue(name in md_holidays.get_list(date(year, 1, 20)))
            self.assertTrue(name in va_holidays.get_list(date(year, 1, 20)))
        for year in (1785, 1788, 2010, 2011, 2012, 2014, 2015, 2016):
            self.assertFalse(name in dc_holidays.get_list(date(year, 3, 4)))
            self.assertFalse(name in la_holidays.get_list(date(year, 3, 4)))
            self.assertFalse(name in md_holidays.get_list(date(year, 3, 4)))
            self.assertFalse(name in va_holidays.get_list(date(year, 3, 4)))
            self.assertFalse(name in dc_holidays.get_list(date(year, 1, 20)))
            self.assertFalse(name in la_holidays.get_list(date(year, 1, 20)))
            self.assertFalse(name in md_holidays.get_list(date(year, 1, 20)))
            self.assertFalse(name in va_holidays.get_list(date(year, 1, 20)))

    def test_marthin_luther(self):
        for dt in [date(1986, 1, 20), date(1999, 1, 18), date(2000, 1, 17),
                   date(2012, 1, 16), date(2013, 1, 21), date(2014, 1, 20),
                   date(2015, 1, 19), date(2016, 1, 18), date(2020, 1, 20)]:
            self.assertTrue(dt in self.holidays)
            self.assertFalse(dt + relativedelta(days=-1) in self.holidays)
            self.assertFalse(dt + relativedelta(days=+1) in self.holidays)
        self.assertFalse("Martin Luther King, Jr. Day"
                         in holidays.US(years=[1985]).values())
        self.assertTrue("Martin Luther King, Jr. Day"
                        in holidays.US(years=[1986]).values())
        self.assertEqual(holidays.US(state='AL').get('2015-01-19'),
                         "Robert E. Lee/Martin Luther King Birthday")
        self.assertEqual(holidays.US(state='AS').get('2015-01-19'),
                         ("Dr. Martin Luther King Jr. "
                          "and Robert E. Lee's Birthdays"))
        self.assertEqual(holidays.US(state='MS').get('2015-01-19'),
                         ("Dr. Martin Luther King Jr. "
                          "and Robert E. Lee's Birthdays"))
        self.assertEqual(holidays.US(state='AZ').get('2015-01-19'),
                         "Dr. Martin Luther King Jr./Civil Rights Day")
        self.assertEqual(holidays.US(state='NH').get('2015-01-19'),
                         "Dr. Martin Luther King Jr./Civil Rights Day")
        self.assertEqual(holidays.US(state='ID').get('2015-01-19'),
                         "Martin Luther King, Jr. - Idaho Human Rights Day")
        self.assertNotEqual(holidays.US(state='ID').get('2000-01-17'),
                            "Martin Luther King, Jr. - Idaho Human Rights Day")
        self.assertEqual(holidays.US(state='GA').get('2011-01-17'),
                         "Robert E. Lee's Birthday")

    def test_lincolns_birthday(self):
        ca_holidays = holidays.US(state='CA')
        ct_holidays = holidays.US(state='CT')
        il_holidays = holidays.US(state='IL')
        ia_holidays = holidays.US(state='IA')
        nj_holidays = holidays.US(state='NJ')
        ny_holidays = holidays.US(state='NY')
        for year in range(1971, 2010):
            self.assertFalse(date(year, 2, 12) in self.holidays)
            self.assertTrue(date(year, 2, 12) in ca_holidays)
            self.assertTrue(date(year, 2, 12) in ct_holidays)
            self.assertTrue(date(year, 2, 12) in il_holidays)
            self.assertTrue(date(year, 2, 12) in ia_holidays)
            self.assertTrue(date(year, 2, 12) in nj_holidays)
            self.assertTrue(date(year, 2, 12) in ny_holidays)
            if date(year, 2, 12).weekday() == 5:
                self.assertFalse(date(year, 2, 11) in self.holidays)
                self.assertTrue(date(year, 2, 11) in ca_holidays)
                self.assertTrue(date(year, 2, 11) in ct_holidays)
                self.assertTrue(date(year, 2, 11) in il_holidays)
                self.assertTrue(date(year, 2, 11) in ia_holidays)
                self.assertTrue(date(year, 2, 11) in nj_holidays)
                self.assertTrue(date(year, 2, 11) in ny_holidays)
            else:
                self.assertFalse(date(year, 2, 11) in ca_holidays)
                self.assertFalse(date(year, 2, 11) in ct_holidays)
                self.assertFalse(date(year, 2, 11) in il_holidays)
                self.assertFalse(date(year, 2, 11) in ia_holidays)
                self.assertFalse(date(year, 2, 11) in nj_holidays)
                self.assertFalse(date(year, 2, 11) in ny_holidays)
            if date(year, 2, 12).weekday() == 6:
                self.assertFalse(date(year, 2, 13) in self.holidays)
                self.assertTrue(date(year, 2, 13) in ca_holidays)
                self.assertTrue(date(year, 2, 13) in ct_holidays)
                self.assertTrue(date(year, 2, 13) in il_holidays)
                self.assertTrue(date(year, 2, 13) in ia_holidays)
                self.assertTrue(date(year, 2, 13) in nj_holidays)
                self.assertTrue(date(year, 2, 13) in ny_holidays)
            else:
                self.assertFalse(date(year, 2, 13) in ca_holidays)
                self.assertFalse(date(year, 2, 13) in ct_holidays)
                self.assertFalse(date(year, 2, 13) in il_holidays)
                self.assertFalse(date(year, 2, 13) in ia_holidays)
                self.assertFalse(date(year, 2, 13) in nj_holidays)
                self.assertFalse(date(year, 2, 13) in ny_holidays)
        for year in range(2010, 2050):
            self.assertFalse(date(year, 2, 12) in self.holidays)
            self.assertFalse(date(year, 2, 12) in ca_holidays)
            self.assertTrue(date(year, 2, 12) in ct_holidays)
            self.assertTrue(date(year, 2, 12) in il_holidays)
            self.assertTrue(date(year, 2, 12) in ia_holidays)
            self.assertTrue(date(year, 2, 12) in nj_holidays)
            self.assertTrue(date(year, 2, 12) in ny_holidays)
            if date(year, 2, 12).weekday() == 5:
                self.assertFalse(date(year, 2, 11) in self.holidays)
                self.assertFalse(date(year, 2, 11) in ca_holidays)
                self.assertTrue(date(year, 2, 11) in ct_holidays)
                self.assertTrue(date(year, 2, 11) in il_holidays)
                self.assertTrue(date(year, 2, 11) in ia_holidays)
                self.assertTrue(date(year, 2, 11) in nj_holidays)
                self.assertTrue(date(year, 2, 11) in ny_holidays)
            else:
                self.assertFalse(date(year, 2, 11) in ca_holidays)
                self.assertFalse(date(year, 2, 11) in ct_holidays)
                self.assertFalse(date(year, 2, 11) in il_holidays)
                self.assertFalse(date(year, 2, 11) in ia_holidays)
                self.assertFalse(date(year, 2, 11) in nj_holidays)
                self.assertFalse(date(year, 2, 11) in ny_holidays)
            if date(year, 2, 12).weekday() == 6:
                self.assertFalse(date(year, 2, 13) in self.holidays)
                self.assertFalse(date(year, 2, 13) in ca_holidays)
                self.assertTrue(date(year, 2, 13) in ct_holidays)
                self.assertTrue(date(year, 2, 13) in il_holidays)
                self.assertTrue(date(year, 2, 13) in ia_holidays)
                self.assertTrue(date(year, 2, 13) in nj_holidays)
                self.assertTrue(date(year, 2, 13) in ny_holidays)
            else:
                self.assertFalse(date(year, 2, 13) in ca_holidays)
                self.assertFalse(date(year, 2, 13) in ct_holidays)
                self.assertFalse(date(year, 2, 13) in il_holidays)
                self.assertFalse(date(year, 2, 13) in ia_holidays)
                self.assertFalse(date(year, 2, 13) in nj_holidays)
                self.assertFalse(date(year, 2, 13) in ny_holidays)

    def test_susan_b_anthony_day(self):
        ca_holidays = holidays.US(state='CA')
        fl_holidays = holidays.US(state='FL')
        ny_holidays = holidays.US(state='NY')
        wi_holidays = holidays.US(state='WI')
        self.assertFalse(date(1975, 2, 15) in wi_holidays)
        self.assertFalse(date(2000, 2, 15) in ca_holidays)
        self.assertFalse(date(2000, 2, 15) in fl_holidays)
        self.assertFalse(date(2000, 2, 15) in ny_holidays)
        self.assertTrue(date(2000, 2, 15) in wi_holidays)
        self.assertTrue(date(2004, 2, 15) in ny_holidays)
        self.assertFalse(date(2010, 2, 15) in fl_holidays)
        self.assertTrue(date(2010, 2, 15) in ny_holidays)
        self.assertFalse(date(2013, 2, 15) in self.holidays)
        self.assertFalse(date(2013, 2, 15) in ca_holidays)
        self.assertTrue(date(2013, 2, 15) in fl_holidays)
        self.assertTrue(date(2013, 2, 15) in ny_holidays)
        self.assertFalse(date(2014, 2, 15) in self.holidays)
        self.assertTrue(date(2014, 2, 15) in ca_holidays)
        self.assertTrue(date(2014, 2, 15) in fl_holidays)
        self.assertTrue(date(2014, 2, 15) in ny_holidays)
        self.assertTrue(date(2014, 2, 15) in wi_holidays)

    def test_washingtons_birthday(self):
        de_holidays = holidays.US(state='DE')
        fl_holidays = holidays.US(state='FL')
        ga_holidays = holidays.US(state='GA')
        nm_holidays = holidays.US(state='NM')
        for dt in [date(1969, 2, 22), date(1970, 2, 22), date(1971, 2, 15),
                   date(1997, 2, 17), date(1999, 2, 15), date(2000, 2, 21),
                   date(2012, 2, 20), date(2013, 2, 18), date(2014, 2, 17),
                   date(2015, 2, 16), date(2016, 2, 15), date(2020, 2, 17)]:
            self.assertTrue(dt in self.holidays)
            self.assertFalse(dt + relativedelta(days=-1) in self.holidays)
            self.assertFalse(dt + relativedelta(days=+1) in self.holidays)
            self.assertFalse(dt in de_holidays)
            self.assertNotEqual(fl_holidays.get(dt), "Washington's Birthday")
            self.assertFalse(dt in ga_holidays)
            self.assertFalse(dt in nm_holidays)
        for dt in [date(2013, 12, 24), date(2014, 12, 26), date(2015, 12, 24)]:
            self.assertTrue(dt in ga_holidays)
            self.assertTrue("Washington's Birthday"
                            in ga_holidays.get_list(dt))
        self.assertTrue(holidays.US(state='AL').get('2015-02-16'),
                        "George Washington/Thomas Jefferson Birthday")
        self.assertTrue(holidays.US(state='AS').get('2015-02-16'),
                        ("George Washington's Birthday "
                         "and Daisy Gatson Bates Day"))
        self.assertTrue(holidays.US(state='PR').get('2015-02-16'),
                        ("Presidents' Day"))
        self.assertTrue(holidays.US(state='VI').get('2015-02-16'),
                        ("Presidents' Day"))

    def test_mardi_gras(self):
        la_holidays = holidays.US(state='LA')
        self.assertFalse(date(1856, 2, 5) in la_holidays)
        for dt in [date(1857, 2, 24), date(2008, 2, 5), date(2011, 3, 8),
                   date(2012, 2, 21), date(2014, 3, 4), date(2018, 2, 13)]:
            self.assertFalse(dt in self.holidays)
            self.assertTrue(dt in la_holidays)

    def test_guam_discovery_day(self):
        gu_holidays = holidays.US(state='GU')
        self.assertFalse(date(1969, 3, 1) in gu_holidays)
        for dt in [date(1970, 3, 2), date(1971, 3, 1), date(1977, 3, 7),
                   date(2014, 3, 3), date(2015, 3, 2), date(2016, 3, 7)]:
            self.assertFalse(dt in self.holidays)
            self.assertTrue(dt in gu_holidays)
            self.assertEqual(gu_holidays.get(dt), "Guam Discovery Day")

    def test_casimir_pulaski_day(self):
        il_holidays = holidays.US(state='IL')
        self.assertFalse(date(1977, 3, 7) in il_holidays)
        for dt in [date(1978, 3, 6), date(1982, 3, 1), date(1983, 3, 7),
                   date(2014, 3, 3), date(2015, 3, 2), date(2016, 3, 7)]:
            self.assertFalse(dt in self.holidays)
            self.assertTrue(dt in il_holidays)
            self.assertEqual(il_holidays.get(dt), "Casimir Pulaski Day")

    def test_texas_independence_day(self):
        tx_holidays = holidays.US(state='TX')
        self.assertFalse(date(1873, 3, 2) in tx_holidays)
        for year in range(1874, 2050):
            self.assertFalse(date(year, 3, 2) in self.holidays)
            self.assertTrue(date(year, 3, 2) in tx_holidays)

    def test_town_meeting_day(self):
        vt_holidays = holidays.US(state='VT')
        self.assertFalse(date(1799, 3, 5) in vt_holidays)
        for dt in [date(1800, 3, 4), date(1803, 3, 1), date(1804, 3, 6),
                   date(2011, 3, 1), date(2015, 3, 3), date(2017, 3, 7)]:
            self.assertFalse(dt in self.holidays)
            self.assertTrue(dt in vt_holidays)

    def test_evacuation_day(self):
        ma_holidays = holidays.US(state='MA')
        self.assertFalse(date(1900, 3, 17) in ma_holidays)
        for year in range(1901, 2050):
            self.assertFalse(date(year, 3, 17) in self.holidays)
            self.assertTrue(date(year, 3, 17) in ma_holidays)
        self.assertFalse(date(1995, 3, 20) in ma_holidays)
        for dt in [date(2012, 3, 19), date(2013, 3, 18), date(2018, 3, 19)]:
            self.assertTrue(dt in ma_holidays)
        ma_holidays.observed = False
        for dt in [date(2012, 3, 19), date(2013, 3, 18), date(2018, 3, 19)]:
            self.assertFalse(dt in ma_holidays)

    def test_emancipation_day_in_puerto_rico(self):
        pr_holidays = holidays.US(state='PR')
        for year in range(2010, 2021):
            self.assertFalse(date(year, 3, 22) in self.holidays)
            self.assertTrue(date(year, 3, 22) in pr_holidays)
        self.assertFalse(date(2014, 3, 21) in pr_holidays)
        self.assertFalse(date(2014, 3, 23) in pr_holidays)
        self.assertTrue(date(2015, 3, 23) in pr_holidays)

    def test_prince_jonah_kuhio_kalanianaole_day(self):
        hi_holidays = holidays.US(state='HI')
        self.assertFalse(date(1948, 3, 26) in hi_holidays)
        for year in range(1949, 2050):
            self.assertFalse(date(year, 3, 26) in self.holidays)
            self.assertTrue(date(year, 3, 26) in hi_holidays)
        for dt in [date(1949, 3, 25), date(2016, 3, 25), date(2017, 3, 27)]:
            self.assertFalse(dt in self.holidays)
            self.assertTrue(dt in hi_holidays)
            self.assertEqual(hi_holidays.get(dt),
                             "Prince Jonah Kuhio Kalanianaole Day (Observed)")
        hi_holidays.observed = False
        for dt in [date(1949, 3, 25), date(2016, 3, 25), date(2017, 3, 27)]:
            self.assertFalse(dt in hi_holidays)

    def test_stewards_day(self):
        ak_holidays = holidays.US(state='AK')
        self.assertFalse(date(1917, 3, 30) in ak_holidays)
        for dt in [date(1918, 3, 30), date(1954, 3, 30), date(1955, 3, 28),
                   date(2002, 3, 25), date(2014, 3, 31), date(2018, 3, 26)]:
            self.assertFalse(dt in self.holidays)
            self.assertTrue(dt in ak_holidays)

    def test_cesar_chavez_day(self):
        ca_holidays = holidays.US(state='CA')
        tx_holidays = holidays.US(state='TX')
        for year in range(1995, 2000):
            self.assertFalse(date(year, 3, 31) in self.holidays)
            self.assertTrue(date(year, 3, 31) in ca_holidays)
        for year in range(2000, 2020):
            self.assertFalse(date(year, 3, 31) in self.holidays)
            self.assertTrue(date(year, 3, 31) in ca_holidays)
            self.assertTrue(date(year, 3, 31) in tx_holidays)
        for year in (1996, 2002, 2013, 2019):
            self.assertFalse(date(year, 4, 1) in self.holidays)
            self.assertTrue(date(year, 4, 1) in ca_holidays)
            self.assertFalse(date(year, 4, 1) in tx_holidays)

    def test_transfer_day(self):
        vi_holidays = holidays.US(state='VI')
        for year in range(2010, 2021):
            self.assertFalse(date(year, 3, 31) in self.holidays)
            self.assertTrue(date(year, 3, 31) in vi_holidays)

    def test_emancipation_day(self):
        dc_holidays = holidays.US(state='DC')
        self.assertFalse(date(2004, 4, 16) in dc_holidays)
        for year in range(2005, 2020):
            self.assertFalse(date(year, 4, 16) in self.holidays)
            self.assertTrue(date(year, 4, 16) in dc_holidays)
        self.assertTrue(date(2005, 4, 15) in dc_holidays)
        self.assertTrue(date(2006, 4, 17) in dc_holidays)
        dc_holidays.observed = False
        self.assertFalse(date(2005, 4, 15) in dc_holidays)
        self.assertFalse(date(2006, 4, 17) in dc_holidays)

    def test_patriots_day(self):
        me_holidays = holidays.US(state='ME')
        ma_holidays = holidays.US(state='MA')
        self.assertFalse(date(1983, 4, 19) in me_holidays)
        self.assertFalse(date(1983, 4, 19) in ma_holidays)
        for year in range(1894, 1969):
            self.assertFalse(date(year, 4, 19) in self.holidays)
            self.assertTrue(date(year, 4, 19) in me_holidays)
            self.assertTrue(date(year, 4, 19) in ma_holidays)
        for dt in [date(1969, 4, 21), date(1974, 4, 15), date(1975, 4, 21),
                   date(2015, 4, 20), date(2016, 4, 18), date(2019, 4, 15)]:
            self.assertFalse(dt in self.holidays)
            self.assertTrue(dt in me_holidays)
            self.assertTrue(dt in ma_holidays)

    def test_holy_thursday(self):
        vi_holidays = holidays.US(state='VI')
        for dt in [date(2010, 4,  1), date(2011, 4, 21), date(2013, 3, 28),
                   date(2014, 4, 17), date(2015, 4,  2), date(2016, 3, 24)]:
            self.assertFalse(dt in self.holidays)
            self.assertTrue(dt in vi_holidays)

    def test_good_friday(self):
        ct_holidays = holidays.US(state='CT')
        de_holidays = holidays.US(state='DE')
        gu_holidays = holidays.US(state='GU')
        in_holidays = holidays.US(state='IN')
        ky_holidays = holidays.US(state='IN')
        la_holidays = holidays.US(state='LA')
        nj_holidays = holidays.US(state='NJ')
        nc_holidays = holidays.US(state='NC')
        tn_holidays = holidays.US(state='TN')
        tx_holidays = holidays.US(state='TX')
        vi_holidays = holidays.US(state='VI')
        for dt in [date(1900, 4, 13), date(1901, 4,  5), date(1902, 3, 28),
                   date(1999, 4,  2), date(2000, 4, 21), date(2010, 4,  2),
                   date(2018, 3, 30), date(2019, 4, 19), date(2020, 4, 10)]:
            self.assertFalse(dt in self.holidays)
            self.assertTrue(dt in ct_holidays)
            self.assertTrue(dt in de_holidays)
            self.assertTrue(dt in gu_holidays)
            self.assertTrue(dt in in_holidays)
            self.assertTrue(dt in ky_holidays)
            self.assertTrue(dt in la_holidays)
            self.assertTrue(dt in nj_holidays)
            self.assertTrue(dt in nc_holidays)
            self.assertTrue(dt in tn_holidays)
            self.assertTrue(dt in tx_holidays)
            self.assertTrue(dt in vi_holidays)

    def test_easter_monday(self):
        vi_holidays = holidays.US(state='VI')
        for dt in [date(1900, 4, 16), date(1901, 4,  8), date(1902, 3, 31),
                   date(1999, 4,  5), date(2010, 4,  5),
                   date(2018, 4,  2), date(2019, 4, 22), date(2020, 4, 13)]:
            self.assertFalse(dt in self.holidays)
            self.assertTrue(dt in vi_holidays)

    def test_confederate_memorial_day(self):
        al_holidays = holidays.US(state='AL')
        ga_holidays = holidays.US(state='GA')
        ms_holidays = holidays.US(state='MS')
        sc_holidays = holidays.US(state='SC')
        tx_holidays = holidays.US(state='TX')
        self.assertFalse(date(1865, 4, 24) in self.holidays)
        self.assertFalse(date(1865, 4, 24) in al_holidays)
        for dt in [date(1866, 4, 23), date(1878, 4, 22), date(1884, 4, 28),
                   date(2014, 4, 28), date(2015, 4, 27), date(2019, 4, 22)]:
            self.assertFalse(dt in self.holidays)
            self.assertTrue(dt in al_holidays)
            self.assertTrue(dt in ga_holidays)
            self.assertTrue(dt in ms_holidays)
            self.assertTrue(dt in sc_holidays)
        self.assertFalse(date(1930, 1, 19) in tx_holidays)
        self.assertFalse(date(1931, 1, 19) in self.holidays)
        self.assertTrue(date(1931, 1, 19) in tx_holidays)

    def test_san_jacinto_day(self):
        tx_holidays = holidays.US(state='TX')
        self.assertFalse(date(1874, 4, 21) in tx_holidays)
        for year in (1875, 2050):
            self.assertFalse(date(year, 4, 21) in self.holidays)
            self.assertTrue(date(year, 4, 21) in tx_holidays)

    def test_arbor_day(self):
        ne_holidays = holidays.US(state='NE')
        for dt in [date(1875, 4, 22), date(1988, 4, 22), date(1989, 4, 28),
                   date(2009, 4, 24), date(2010, 4, 30), date(2014, 4, 25)]:
            self.assertFalse(dt in self.holidays)
            self.assertTrue(dt in ne_holidays)

    def test_primary_election_day(self):
        in_holidays = holidays.US(state='IN')
        self.assertFalse(date(2004, 5, 4) in in_holidays)
        for dt in [date(2006, 5, 2), date(2008, 5, 6), date(2010, 5, 4),
                   date(2012, 5, 8), date(2014, 5, 6), date(2015, 5, 5),
                   date(2016, 5, 3)]:
            self.assertFalse(dt in self.holidays)
            self.assertTrue(dt in in_holidays)

    def test_truman_day(self):
        mo_holidays = holidays.US(state='MO', observed=False)
        self.assertFalse(date(1948, 5, 8) in self.holidays)
        self.assertFalse(date(1948, 5, 8) in mo_holidays)
        for year in range(1949, 2100):
            dt = date(year, 5, 8)
            self.assertFalse(dt in self.holidays)
            self.assertTrue(dt in mo_holidays)
            self.assertFalse(dt + relativedelta(days=-1) in mo_holidays)
            self.assertFalse(dt + relativedelta(days=+1) in mo_holidays)
        self.assertFalse(date(2004, 5, 7) in mo_holidays)
        self.assertFalse(date(2005, 5, 10) in mo_holidays)
        mo_holidays.observed = True
        self.assertTrue(date(2004, 5, 7) in mo_holidays)
        self.assertTrue(date(2005, 5, 10) in mo_holidays)

    def test_memorial_day(self):
        for dt in [date(1969, 5, 30), date(1970, 5, 30), date(1971, 5, 31),
                   date(1997, 5, 26), date(1999, 5, 31), date(2000, 5, 29),
                   date(2012, 5, 28), date(2013, 5, 27), date(2014, 5, 26),
                   date(2015, 5, 25), date(2016, 5, 30), date(2020, 5, 25)]:
            self.assertTrue(dt in self.holidays)
            self.assertFalse(dt + relativedelta(days=-1) in self.holidays)
            self.assertFalse(dt + relativedelta(days=+1) in self.holidays)

    def test_jefferson_davis_birthday(self):
        al_holidays = holidays.US(state='AL')
        self.assertFalse(date(1889, 6, 3) in self.holidays)
        self.assertFalse(date(1889, 6, 3) in al_holidays)
        for dt in [date(1890, 6, 2), date(1891, 6, 1), date(1897, 6, 7),
                   date(2014, 6, 2), date(2015, 6, 1), date(2016, 6, 6)]:
            self.assertFalse(dt in self.holidays)
            self.assertTrue(dt in al_holidays)

    def test_kamehameha_day(self):
        hi_holidays = holidays.US(state='HI')
        self.assertFalse(date(1871, 6, 11) in hi_holidays)
        for year in range(1872, 2050):
            self.assertFalse(date(year, 6, 11) in self.holidays)
            self.assertTrue(date(year, 6, 11) in hi_holidays)
        self.assertFalse(date(2006, 6, 12) in hi_holidays)
        for dt in [date(2011, 6, 10), date(2016, 6, 10), date(2017, 6, 12)]:
            self.assertTrue(dt in hi_holidays)
            hi_holidays.get(dt) == "Kamehameha Day (Observed)"
        hi_holidays.observed = False
        for dt in [date(2011, 6, 10), date(2016, 6, 10), date(2017, 6, 12)]:
            self.assertFalse(dt in hi_holidays)

    def test_emancipation_day_in_texas(self):
        tx_holidays = holidays.US(state='TX')
        self.assertFalse(date(1979, 6, 19) in tx_holidays)
        for year in (1980, 2050):
            self.assertFalse(date(year, 6, 19) in self.holidays)
            self.assertTrue(date(year, 6, 19) in tx_holidays)

    def test_west_virginia_day(self):
        wv_holidays = holidays.US(state='WV')
        self.assertFalse(date(1926, 6, 20) in wv_holidays)
        for year in (1927, 2050):
            self.assertFalse(date(year, 6, 20) in self.holidays)
            self.assertTrue(date(year, 6, 20) in wv_holidays)
        self.assertTrue(date(2015, 6, 19) in wv_holidays)
        self.assertTrue(date(2010, 6, 21) in wv_holidays)
        wv_holidays.observed = False
        self.assertFalse(date(2015, 6, 19) in wv_holidays)
        self.assertFalse(date(2010, 6, 21) in wv_holidays)

    def test_emancipation_day_in_virgin_islands(self):
        vi_holidays = holidays.US(state='VI')
        for year in (2010, 2021):
            self.assertFalse(date(year, 7, 3) in self.holidays)
            self.assertTrue(date(year, 7, 3) in vi_holidays)

    def test_independence_day(self):
        for year in range(1900, 2100):
            dt = date(year, 7, 4)
            self.assertTrue(dt in self.holidays)
            self.assertFalse(dt + relativedelta(days=-1) in self.holidays)
            self.assertFalse(dt + relativedelta(days=+1) in self.holidays)
        self.assertFalse(date(2010, 7, 5) in self.holidays)
        self.assertFalse(date(2020, 7, 3) in self.holidays)
        self.holidays.observed = True
        self.assertTrue(date(2010, 7, 5) in self.holidays)
        self.assertTrue(date(2020, 7, 3) in self.holidays)

    def test_liberation_day_guam(self):
        gu_holidays = holidays.US(state='GU')
        self.assertFalse(date(1944, 7, 21) in gu_holidays)
        for year in range(1945, 2100):
            self.assertFalse(date(year, 7, 21) in self.holidays)
            self.assertTrue(date(year, 7, 21) in gu_holidays)

    def test_pioneer_day(self):
        ut_holidays = holidays.US(state='UT')
        self.assertFalse(date(1848, 7, 24) in ut_holidays)
        for year in (1849, 2050):
            self.assertFalse(date(year, 7, 24) in self.holidays)
            self.assertTrue(date(year, 7, 24) in ut_holidays)
        self.assertTrue('2010-07-23' in ut_holidays)
        self.assertTrue('2011-07-25' in ut_holidays)
        ut_holidays.observed = False
        self.assertFalse('2010-07-23' in ut_holidays)
        self.assertFalse('2011-07-25' in ut_holidays)

    def test_constitution_day(self):
        pr_holidays = holidays.US(state='PR')
        for year in range(2010, 2021):
            self.assertFalse(date(year, 7, 25) in self.holidays)
            self.assertTrue(date(year, 7, 25) in pr_holidays)
        self.assertFalse(date(2015, 7, 24) in pr_holidays)
        self.assertFalse(date(2015, 7, 26) in pr_holidays)
        self.assertTrue(date(2021, 7, 26) in pr_holidays)

    def test_victory_day(self):
        ri_holidays = holidays.US(state='RI')
        self.assertFalse(date(1947, 8, 11) in ri_holidays)
        for dt in [date(1948, 8, 9), date(1995, 8, 14), date(2005, 8, 8),
                   date(2015, 8, 10), date(2016, 8, 8), date(2017, 8, 14)]:
            self.assertFalse(dt in self.holidays)
            self.assertTrue(dt in ri_holidays)

    def test_statehood_day(self):
        hi_holidays = holidays.US(state='HI')
        self.assertFalse(date(1958, 8, 15) in hi_holidays)
        for dt in [date(1959, 8, 21), date(1969, 8, 15), date(1999, 8, 20),
                   date(2014, 8, 15), date(2015, 8, 21), date(2016, 8, 19)]:
            self.assertFalse(dt in self.holidays)
            self.assertTrue(dt in hi_holidays)

    def test_bennington_battle_day(self):
        vt_holidays = holidays.US(state='VT')
        self.assertFalse(date(1777, 8, 16) in vt_holidays)
        for year in range(1778, 2050):
            self.assertFalse(date(year, 8, 16) in self.holidays)
            self.assertTrue(date(year, 8, 16) in vt_holidays)
        vt_holidays.observed = False
        self.assertFalse("Bennington Battle Day (Observed)" in
                         vt_holidays.get_list(date(1997, 8, 15)))
        vt_holidays.observed = True
        self.assertTrue("Bennington Battle Day (Observed)" in
                        vt_holidays.get_list(date(1997, 8, 15)))
        self.assertFalse("Bennington Battle Day (Observed)" in
                         vt_holidays.get_list(date(1997, 8, 17)))
        self.assertTrue("Bennington Battle Day (Observed)" in
                        vt_holidays.get_list(date(1998, 8, 17)))
        self.assertFalse("Bennington Battle Day (Observed)" in
                         vt_holidays.get_list(date(1999, 8, 15)))
        self.assertFalse("Bennington Battle Day (Observed)" in
                         vt_holidays.get_list(date(1999, 8, 17)))

    def test_lyndon_baines_johnson_day(self):
        tx_holidays = holidays.US(state='TX')
        self.assertFalse(date(1972, 8, 27) in tx_holidays)
        for year in (1973, 2050):
            self.assertFalse(date(year, 8, 27) in self.holidays)
            self.assertTrue(date(year, 8, 27) in tx_holidays)

    def test_labor_day(self):
        for dt in [date(1997, 9, 1), date(1999, 9, 6), date(2000, 9, 4),
                   date(2012, 9, 3), date(2013, 9, 2), date(2014, 9, 1),
                   date(2015, 9, 7), date(2016, 9, 5), date(2020, 9, 7)]:
            self.assertTrue(dt in self.holidays)
            self.assertFalse(dt + relativedelta(days=-1) in self.holidays)
            self.assertFalse(dt + relativedelta(days=+1) in self.holidays)

    def test_columbus_day(self):
        ak_holidays = holidays.US(state='AK')
        de_holidays = holidays.US(state='DE')
        fl_holidays = holidays.US(state='FL')
        hi_holidays = holidays.US(state='HI')
        sd_holidays = holidays.US(state='SD')
        vi_holidays = holidays.US(state='VI')
        for dt in [date(1937, 10, 12), date(1969, 10, 12), date(1970, 10, 12),
                   date(1999, 10, 11), date(2000, 10,  9), date(2001, 10,  8),
                   date(2013, 10, 14), date(2018, 10,  8), date(2019, 10, 14)]:
            self.assertTrue(dt in self.holidays)
            self.assertFalse(dt in ak_holidays)
            self.assertFalse(dt in de_holidays)
            self.assertFalse(dt in fl_holidays)
            self.assertFalse(dt in hi_holidays)
            self.assertFalse(dt + relativedelta(days=-1) in self.holidays)
            self.assertFalse(dt + relativedelta(days=+1) in self.holidays)
            self.assertEqual(sd_holidays.get(dt), "Native American Day")
            self.assertEqual(vi_holidays.get(dt),
                             "Columbus Day and Puerto Rico Friendship Day")
        self.assertFalse(date(1936, 10, 12) in self.holidays)

    def test_alaska_day(self):
        ak_holidays = holidays.US(state='AK', observed=False)
        self.assertFalse(date(1866, 10, 18) in ak_holidays)
        for year in range(1867, 2050):
            self.assertTrue(date(year, 10, 18) in ak_holidays)
            self.assertFalse(date(year, 10, 17) in ak_holidays)
            self.assertFalse(date(year, 10, 19) in ak_holidays)
            self.assertFalse(date(year, 10, 18) in self.holidays)
        ak_holidays.observed = True
        self.assertTrue(date(2014, 10, 17) in ak_holidays)
        self.assertTrue(date(2015, 10, 19) in ak_holidays)

    def test_nevada_day(self):
        nv_holidays = holidays.US(state='NV')
        self.assertFalse(date(1932, 10, 31) in nv_holidays)
        for dt in [date(1933, 10, 31), date(1999, 10, 31), date(2000, 10, 27),
                   date(2002, 10, 25), date(2014, 10, 31), date(2015, 10, 30)]:
            self.assertFalse(dt in self.holidays)
            self.assertTrue(dt in nv_holidays)
        self.assertTrue("Nevada Day (Observed)" in
                        nv_holidays.get_list(date(1998, 10, 30)))
        self.assertTrue("Nevada Day (Observed)" in
                        nv_holidays.get_list(date(1999, 11, 1)))
        nv_holidays.observed = False
        self.assertFalse("Nevada Day (Observed)" in
                         nv_holidays.get_list(date(1998, 10, 30)))
        self.assertFalse("Nevada Day (Observed)" in
                         nv_holidays.get_list(date(1999, 11, 1)))

    def test_liberty_day(self):
        vi_holidays = holidays.US(state='VI')
        for year in range(2010, 2021):
            self.assertFalse(date(year, 11, 1) in self.holidays)
            self.assertTrue(date(year, 11, 1) in vi_holidays)

    def test_election_day(self):
        de_holidays = holidays.US(state='DE')
        hi_holidays = holidays.US(state='HI')
        il_holidays = holidays.US(state='IL')
        in_holidays = holidays.US(state='IN')
        la_holidays = holidays.US(state='LA')
        mt_holidays = holidays.US(state='MT')
        nh_holidays = holidays.US(state='NH')
        nj_holidays = holidays.US(state='NJ')
        ny_holidays = holidays.US(state='NY')
        wv_holidays = holidays.US(state='WV')
        self.assertFalse(date(2004, 11, 2) in de_holidays)
        for dt in [date(2008, 11, 4), date(2010, 11, 2), date(2012, 11, 6),
                   date(2014, 11, 4), date(2016, 11, 8), date(2018, 11, 6)]:
            self.assertFalse(dt in self.holidays)
            self.assertTrue(dt in de_holidays)
            self.assertTrue(dt in hi_holidays)
            self.assertTrue(dt in il_holidays)
            self.assertTrue(dt in in_holidays)
            self.assertTrue(dt in la_holidays)
            self.assertTrue(dt in mt_holidays)
            self.assertTrue(dt in nh_holidays)
            self.assertTrue(dt in nj_holidays)
            self.assertTrue(dt in ny_holidays)
            self.assertTrue(dt in wv_holidays)
        self.assertFalse(date(2015, 11, 3) in self.holidays)
        self.assertFalse(date(2015, 11, 3) in de_holidays)
        self.assertFalse(date(2015, 11, 3) in hi_holidays)
        self.assertFalse(date(2015, 11, 3) in il_holidays)
        self.assertTrue(date(2015, 11, 3) in in_holidays)
        self.assertFalse(date(2015, 11, 3) in la_holidays)
        self.assertFalse(date(2015, 11, 3) in mt_holidays)
        self.assertFalse(date(2015, 11, 3) in nh_holidays)
        self.assertFalse(date(2015, 11, 3) in nj_holidays)
        self.assertTrue(date(2015, 11, 3) in ny_holidays)
        self.assertFalse(date(2015, 11, 3) in wv_holidays)

    def test_all_souls_day(self):
        gu_holidays = holidays.US(state='GU')
        for year in range(1945, 2100):
            self.assertFalse(date(year, 11, 2) in self.holidays)
            self.assertTrue(date(year, 11, 2) in gu_holidays)

    def test_veterans_day(self):
        for dt in [date(1938, 11, 11), date(1939, 11, 11), date(1970, 11, 11),
                   date(1971, 10, 25), date(1977, 10, 24), date(1978, 11, 11),
                   date(2012, 11, 11), date(2013, 11, 11), date(2014, 11, 11),
                   date(2015, 11, 11), date(2016, 11, 11), date(2020, 11, 11)]:
            self.assertTrue(dt in self.holidays)
            self.assertFalse(dt + relativedelta(days=-1) in self.holidays)
            self.assertFalse(dt + relativedelta(days=+1) in self.holidays)
        self.assertFalse("Armistice Day" in holidays.US(years=[1937]).values())
        self.assertFalse("Armistice Day" in holidays.US(years=[1937]).values())
        self.assertTrue("Armistice Day" in holidays.US(years=[1938]).values())
        self.assertTrue("Armistice Day" in holidays.US(years=[1953]).values())
        self.assertTrue("Veterans Day" in holidays.US(years=[1954]).values())
        self.assertFalse(date(2012, 11, 12) in self.holidays)
        self.assertFalse(date(2017, 11, 10) in self.holidays)
        self.holidays.observed = True
        self.assertTrue(date(2012, 11, 12) in self.holidays)
        self.assertTrue(date(2017, 11, 10) in self.holidays)

    def test_discovery_day(self):
        pr_holidays = holidays.US(state='PR')
        for year in range(2010, 2021):
            self.assertFalse(date(year, 11, 19) in self.holidays)
            self.assertTrue(date(year, 11, 19) in pr_holidays)
        self.assertFalse(date(2016, 11, 18) in pr_holidays)
        self.assertFalse(date(2016, 11, 20) in pr_holidays)
        self.assertTrue(date(2017, 11, 20) in pr_holidays)

    def test_thanksgiving_day(self):
        de_holidays = holidays.US(state='DE')
        fl_holidays = holidays.US(state='FL')
        in_holidays = holidays.US(state='IN')
        md_holidays = holidays.US(state='MD')
        nv_holidays = holidays.US(state='NV')
        nh_holidays = holidays.US(state='NH')
        nm_holidays = holidays.US(state='NM')
        nc_holidays = holidays.US(state='NC')
        ok_holidays = holidays.US(state='OK')
        tx_holidays = holidays.US(state='TX')
        wv_holidays = holidays.US(state='WV')
        for dt in [date(1997, 11, 27), date(1999, 11, 25), date(2000, 11, 23),
                   date(2012, 11, 22), date(2013, 11, 28), date(2014, 11, 27),
                   date(2015, 11, 26), date(2016, 11, 24), date(2020, 11, 26)]:
            self.assertTrue(dt in self.holidays)
            self.assertFalse(dt + relativedelta(days=-1) in self.holidays)
            self.assertFalse(dt + relativedelta(days=+1) in self.holidays)
            self.assertTrue(dt + relativedelta(days=+1) in de_holidays)
            self.assertEqual(de_holidays.get(dt + relativedelta(days=+1)),
                             "Day After Thanksgiving")
            self.assertEqual(nh_holidays.get(dt + relativedelta(days=+1)),
                             "Day After Thanksgiving")
            self.assertEqual(nc_holidays.get(dt + relativedelta(days=+1)),
                             "Day After Thanksgiving")
            self.assertEqual(ok_holidays.get(dt + relativedelta(days=+1)),
                             "Day After Thanksgiving")
            self.assertEqual(wv_holidays.get(dt + relativedelta(days=+1)),
                             "Day After Thanksgiving")
            self.assertTrue(dt + relativedelta(days=+1) in fl_holidays)
            self.assertEqual(fl_holidays.get(dt + relativedelta(days=+1)),
                             "Friday After Thanksgiving")
            self.assertTrue(dt + relativedelta(days=+1) in tx_holidays)
            self.assertEqual(tx_holidays.get(dt + relativedelta(days=+1)),
                             "Friday After Thanksgiving")
            self.assertEqual(nv_holidays.get(dt + relativedelta(days=+1)),
                             "Family Day")
            self.assertEqual(nm_holidays.get(dt + relativedelta(days=+1)),
                             "Presidents' Day")
            if dt.year >= 2008:
                self.assertEqual(md_holidays.get(dt + relativedelta(days=1)),
                                 "American Indian Heritage Day")
            if dt.year >= 2010:
                self.assertEqual(in_holidays.get(dt + relativedelta(days=1)),
                                 "Lincoln's Birthday")
            else:
                self.assertNotEqual(
                    in_holidays.get(dt + relativedelta(days=1)),
                    "Lincoln's Birthday")

    def test_robert_lee_birthday(self):
        ga_holidays = holidays.US(state='GA')
        self.assertFalse(date(1985, 11, 25) in ga_holidays)
        for dt in [date(2007, 11, 23), date(2008, 11, 28), date(2010, 11, 26),
                   date(2013, 11, 29), date(2014, 11, 28), date(2015, 11, 27),
                   date(2018, 11, 23), date(2019, 11, 29), date(2020, 11, 27)]:
            self.assertFalse(dt in self.holidays)
            self.assertTrue(dt in ga_holidays)

    def test_lady_of_camarin_day(self):
        gu_holidays = holidays.US(state='GU')
        for year in range(1945, 2100):
            self.assertFalse(date(year, 12, 8) in self.holidays)
            self.assertTrue(date(year, 12, 8) in gu_holidays)

    def test_christmass_eve(self):
        as_holidays = holidays.US(state='AS')
        ks_holidays = holidays.US(state='KS')
        mi_holidays = holidays.US(state='MI')
        nc_holidays = holidays.US(state='NC')
        tx_holidays = holidays.US(state='TX')
        wi_holidays = holidays.US(state='WI')
        self.holidays.observed = False
        for year in range(1900, 2050):
            self.assertFalse(date(year, 12, 24) in self.holidays)
            self.assertTrue(date(year, 12, 24) in as_holidays)
            if year >= 2013:
                f = ks_holidays.get(date(year, 12, 24)).find("Eve")
                self.assertTrue(f > 0)
                f = mi_holidays.get(date(year, 12, 24)).find("Eve")
                self.assertTrue(f > 0)
                f = nc_holidays.get(date(year, 12, 24)).find("Eve")
                self.assertTrue(f > 0)
            if year >= 2012:
                f = wi_holidays.get(date(year, 12, 24)).find("Eve")
                self.assertTrue(f > 0)
            if year >= 1981:
                f = tx_holidays.get(date(year, 12, 24)).find("Eve")
                self.assertTrue(f > 0)
            if year < 1981:
                f = ks_holidays.get(date(year, 12, 24), "").find("Eve")
                self.assertTrue(f < 0)
                f = mi_holidays.get(date(year, 12, 24), "").find("Eve")
                self.assertTrue(f < 0)
                f = nc_holidays.get(date(year, 12, 24), "").find("Eve")
                self.assertTrue(f < 0)
                f = tx_holidays.get(date(year, 12, 24), "").find("Eve")
                self.assertTrue(f < 0)
                f = wi_holidays.get(date(year, 12, 24), "").find("Eve")
                self.assertTrue(f < 0)
        self.assertTrue(date(2016, 12, 23) in as_holidays)
        self.assertTrue(date(2016, 12, 23) in ks_holidays)
        self.assertTrue(date(2016, 12, 23) in mi_holidays)
        self.assertTrue(date(2016, 12, 23) in nc_holidays)
        self.assertTrue(date(2016, 12, 23) in tx_holidays)
        self.assertTrue(date(2016, 12, 23) in wi_holidays)
        self.assertTrue("Christmas Eve (Observed)" in
                        as_holidays.get_list(date(2017, 12, 22)))
        self.assertTrue("Christmas Eve (Observed)" in
                        ks_holidays.get_list(date(2017, 12, 22)))
        self.assertTrue("Christmas Eve (Observed)" in
                        mi_holidays.get_list(date(2017, 12, 22)))
        self.assertTrue("Christmas Eve (Observed)" in
                        nc_holidays.get_list(date(2017, 12, 22)))
        self.assertTrue("Christmas Eve (Observed)" in
                        tx_holidays.get_list(date(2017, 12, 22)))
        self.assertTrue("Christmas Eve (Observed)" in
                        wi_holidays.get_list(date(2017, 12, 22)))

    def test_christmas_day(self):
        for year in range(1900, 2100):
            dt = date(year, 12, 25)
            self.assertTrue(dt in self.holidays)
            self.assertFalse(dt + relativedelta(days=-1) in self.holidays)
            self.assertFalse(dt + relativedelta(days=+1) in self.holidays)
        self.assertFalse(date(2010, 12, 24) in self.holidays)
        self.assertFalse(date(2016, 12, 26) in self.holidays)
        self.holidays.observed = True
        self.assertTrue(date(2010, 12, 24) in self.holidays)
        self.assertTrue(date(2016, 12, 26) in self.holidays)

    def test_day_after_christmas(self):
        nc_holidays = holidays.US(state='NC', observed=False)
        tx_holidays = holidays.US(state='TX', observed=False)
        self.assertFalse(date(2015, 12, 28) in nc_holidays)
        self.assertFalse(date(2016, 12, 27) in nc_holidays)
        self.assertFalse(date(2015, 12, 28) in tx_holidays)
        self.assertFalse(date(2016, 12, 27) in tx_holidays)
        nc_holidays.observed = True
        self.assertTrue("Day After Christmas (Observed)" in
                        nc_holidays.get_list(date(2015, 12, 28)))
        self.assertTrue("Day After Christmas (Observed)" in
                        nc_holidays.get_list(date(2016, 12, 27)))
        tx_holidays.observed = True
        self.assertFalse("Day After Christmas (Observed)" in
                         tx_holidays.get_list(date(2015, 12, 28)))
        self.assertFalse("Day After Christmas (Observed)" in
                         tx_holidays.get_list(date(2016, 12, 27)))

    def test_new_years_eve(self):
        ky_holidays = holidays.US(state='KY')
        mi_holidays = holidays.US(state='MI')
        wi_holidays = holidays.US(state='WI')
        self.assertFalse(date(2012, 12, 31) in ky_holidays)
        self.assertFalse(date(2012, 12, 31) in mi_holidays)
        self.assertFalse(date(2011, 12, 31) in wi_holidays)
        self.assertTrue(date(2012, 12, 31) in wi_holidays)
        for dt in [date(2013, 12, 31), date(2016, 12, 30)]:
            self.assertFalse(dt in self.holidays)
            self.assertTrue(dt in ky_holidays)
            self.assertTrue(dt in mi_holidays)
            self.assertTrue(dt in wi_holidays)


class TestNZ(unittest.TestCase):

    def setUp(self):
        self.holidays = holidays.NZ(observed=True)

    def test_new_years(self):
        for year in range(1900, 2100):
            dt = date(year, 1, 1)
            self.assertTrue(dt in self.holidays)
        for year, day in enumerate([1, 1, 1, 1, 3,       # 2001-05
                                    3, 1, 1, 1, 1,       # 2006-10
                                    3, 3, 1, 1, 1,       # 2011-15
                                    1, 3, 1, 1, 1, 1],   # 2016-21
                                   2001):
            dt = date(year, 1, day)
            self.assertTrue(dt in self.holidays)
            self.assertEqual(self.holidays[dt][:10], "New Year's")
        self.assertFalse("1893-01-01" in self.holidays)
        self.assertTrue("1894-01-01" in self.holidays)

    def test_day_after_new_years(self):
        for year in range(1900, 2100):
            dt = date(year, 1, 2)
            self.assertTrue(dt in self.holidays)
        for year, day in enumerate([2, 2, 2, 2, 2,       # 2001-05
                                    2, 2, 2, 2, 4,       # 2006-10
                                    4, 2, 2, 2, 2,       # 2011-15
                                    4, 2, 2, 2, 2, 4],   # 2016-21
                                   2001):
            dt = date(year, 1, day)
            self.assertTrue(dt in self.holidays)
            self.assertEqual(self.holidays[dt][:10], "Day after ")
        self.assertFalse(date(2016, 1, 3) in self.holidays)

    def test_waitangi_day(self):
        ntl_holidays = holidays.NZ(prov='Northland')
        for year, day in enumerate([3, 8, 7, 6, 5], 1964):
            dt = date(year, 2, day)
            self.assertTrue(dt in ntl_holidays, dt)
            self.assertEqual(ntl_holidays[dt][:8], "Waitangi")
        for year in range(1900, 1974):
            dt = date(year, 2, 6)
            self.assertFalse(dt in self.holidays)
        for year in range(1974, 2100):
            dt = date(year, 2, 6)
            self.assertTrue(dt in self.holidays)
        for year, day in enumerate([6, 6, 6, 6, 6,       # 2001-05
                                    6, 6, 6, 6, 6,       # 2006-10
                                    6, 6, 6, 6, 6,       # 2011-15
                                    8, 6, 6, 6, 6, 8],   # 2016-21
                                   2001):
            dt = date(year, 2, day)
            self.assertTrue(dt in self.holidays)
            self.assertEqual(self.holidays[dt][:8], "Waitangi")
        self.assertFalse(date(2005, 2, 7) in self.holidays)
        self.assertFalse(date(2010, 2, 8) in self.holidays)
        self.assertFalse(date(2011, 2, 7) in self.holidays)

    def test_good_friday(self):
        for dt in [date(1900, 4, 13), date(1901, 4,  5), date(1902, 3, 28),
                   date(1999, 4,  2), date(2000, 4, 21), date(2010, 4,  2),
                   date(2018, 3, 30), date(2019, 4, 19), date(2020, 4, 10)]:
            self.assertTrue(dt in self.holidays)
            self.assertFalse(dt + relativedelta(days=-1) in self.holidays)
            self.assertFalse(dt + relativedelta(days=+1) in self.holidays)

    def test_easter_monday(self):
        for dt in [date(1900, 4, 16), date(1901, 4,  8), date(1902, 3, 31),
                   date(1999, 4,  5), date(2010, 4,  5),
                   date(2018, 4,  2), date(2019, 4, 22), date(2020, 4, 13)]:
            self.assertTrue(dt in self.holidays)
            self.assertFalse(dt + relativedelta(days=-1) in self.holidays)
            self.assertFalse(dt + relativedelta(days=+1) in self.holidays)

    def test_anzac_day(self):
        for year in range(1900, 1921):
            dt = date(year, 4, 25)
            self.assertFalse(dt in self.holidays)
        for year in range(1921, 2100):
            dt = date(year, 4, 25)
            self.assertTrue(dt in self.holidays)
        for year, day in enumerate([25, 25, 25, 25, 25,        # 2001-05
                                    25, 25, 25, 25, 25,        # 2006-10
                                    25, 25, 25, 25, 27,        # 2011-15
                                    25, 25, 25, 25, 27, 26],   # 2016-21
                                   2001):
            dt = date(year, 4, day)
            self.assertTrue(dt in self.holidays, dt)
            self.assertEqual(self.holidays[dt][:5], "Anzac")
        self.assertFalse(date(2009, 4, 27) in self.holidays)
        self.assertFalse(date(2010, 4, 26) in self.holidays)

    def test_sovereigns_birthday(self):
        self.assertTrue(date(1909, 11,  9) in self.holidays)
        self.assertTrue(date(1936,  6, 23) in self.holidays)
        self.assertTrue(date(1937,  6,  9) in self.holidays)
        self.assertTrue(date(1940,  6,  3) in self.holidays)
        self.assertTrue(date(1952,  6,  2) in self.holidays)
        for year in range(1912, 1936):
            dt = date(year, 6, 3)
            self.assertTrue(dt in self.holidays)
            self.assertEqual(self.holidays[dt], "King's Birthday")
        for year, day in enumerate([4, 3, 2, 7, 6,       # 2001-05
                                    5, 4, 2, 1, 7,       # 2006-10
                                    6, 4, 3, 2, 1,       # 2011-15
                                    6, 5, 4, 3, 1, 7],   # 2016-21
                                   2001):
            dt = date(year, 6, day)
            self.assertTrue(dt in self.holidays, dt)
            self.assertEqual(self.holidays[dt], "Queen's Birthday")

    def test_labour_day(self):
        for year, day in enumerate([22, 28, 27, 25, 24,        # 2001-05
                                    23, 22, 27, 26, 25,        # 2006-10
                                    24, 22, 28, 27, 26,        # 2011-15
                                    24, 23, 22, 28, 26, 25],   # 2016-21
                                   2001):
            dt = date(year, 10, day)
            self.assertTrue(dt in self.holidays, dt)
            self.assertEqual(self.holidays[dt], "Labour Day")

    def test_christmas_day(self):
        self.holidays.observed = False
        for year in range(1900, 2100):
            dt = date(year, 12, 25)
            self.assertTrue(dt in self.holidays)
            self.assertFalse(dt + relativedelta(days=-1) in self.holidays)
        self.assertFalse(date(2010, 12, 24) in self.holidays)
        self.assertNotEqual(self.holidays[date(2011, 12, 26)],
                            "Christmas Day (Observed)")
        self.holidays.observed = True
        self.assertEqual(self.holidays[date(2011, 12, 27)],
                         "Christmas Day (Observed)")
        for year, day in enumerate([25, 25, 25, 27, 27,        # 2001-05
                                    25, 25, 25, 25, 27,        # 2006-10
                                    27, 25, 25, 25, 25,        # 2011-15
                                    27, 25, 25, 25, 25, 25],   # 2016-21
                                   2001):
            dt = date(year, 12, day)
            self.assertTrue(dt in self.holidays, dt)
            self.assertEqual(self.holidays[dt][:9], "Christmas")

    def test_boxing_day(self):
        self.holidays.observed = False
        for year in range(1900, 2100):
            dt = date(year, 12, 26)
            self.assertTrue(dt in self.holidays)
            self.assertFalse(dt + relativedelta(days=+1) in self.holidays)
        self.assertFalse(date(2009, 12, 28) in self.holidays)
        self.assertFalse(date(2010, 12, 27) in self.holidays)
        self.holidays.observed = True
        self.assertTrue(date(2009, 12, 28) in self.holidays)
        self.assertTrue(date(2010, 12, 27) in self.holidays)
        for year, day in enumerate([26, 26, 26, 28, 26,        # 2001-05
                                    26, 26, 26, 28, 28,        # 2006-10
                                    26, 26, 26, 26, 28,        # 2011-15
                                    26, 26, 26, 26, 28, 28],   # 2016-21
                                   2001):
            dt = date(year, 12, day)
            self.assertTrue(dt in self.holidays, dt)
            self.assertEqual(self.holidays[dt][:6], "Boxing")

    def test_auckland_anniversary_day(self):
        auk_holidays = holidays.NZ(prov='Auckland')
        for year, day in enumerate([29, 28, 27, 26, 31,        # 2001-05
                                    30, 29, 28, 26,  1,        # 2006-10
                                    31, 30, 28, 27, 26,        # 2011-15
                                    1,  30, 29, 28, 27,  1],   # 2016-21
                                   2001):
            dt = date(year, 2 if day < 9 else 1, day)
            self.assertTrue(dt in auk_holidays, dt)
            self.assertEqual(auk_holidays[dt],
                             "Auckland Anniversary Day")

    def test_taranaki_anniversary_day(self):
        tki_holidays = holidays.NZ(prov='Taranaki')
        for year, day in enumerate([12, 11, 10,  8, 14,        # 2001-05
                                    13, 12, 10,  9,  8,        # 2006-10
                                    14, 12, 11, 10,  9,        # 2011-15
                                    14, 13, 12, 11,  9,  8],   # 2016-21
                                   2001):
            dt = date(year, 3, day)
            self.assertTrue(dt in tki_holidays, dt)
            self.assertEqual(tki_holidays[dt],
                             "Taranaki Anniversary Day")

    def test_hawkes_bay_anniversary_day(self):
        hkb_holidays = holidays.NZ(prov="Hawke's Bay")
        for year, day in enumerate([19, 25, 24, 22, 21,        # 2001-05
                                    20, 19, 24, 23, 22,        # 2006-10
                                    21, 19, 25, 24, 23,        # 2011-15
                                    21, 20, 19, 25, 23, 22],   # 2016-21
                                   2001):
            dt = date(year, 10, day)
            self.assertTrue(dt in hkb_holidays, dt)
            self.assertEqual(hkb_holidays[dt],
                             "Hawke's Bay Anniversary Day")

    def test_wellington_anniversary_day(self):
        wgn_holidays = holidays.NZ(prov='Wellington')
        for year, day in enumerate([22, 21, 20, 19, 24,        # 2001-05
                                    23, 22, 21, 19, 25,        # 2006-10
                                    24, 23, 21, 20, 19,        # 2011-15
                                    25, 23, 22, 21, 20, 25],   # 2016-21
                                   2001):
            dt = date(year, 1, day)
            self.assertTrue(dt in wgn_holidays, dt)
            self.assertEqual(wgn_holidays[dt],
                             "Wellington Anniversary Day", dt)

    def test_marlborough_anniversary_day(self):
        mbh_holidays = holidays.NZ(prov='Marlborough')
        for year, day in enumerate([29,  4,  3,  1, 31,        # 2001-05
                                    30, 29,  3,  2,  1,        # 2006-10
                                    31, 29,  4,  3,  2,        # 2011-15
                                    31, 30, 29,  4,  2,  1],   # 2016-21
                                   2001):
            dt = date(year, 11 if day < 9 else 10, day)
            self.assertTrue(dt in mbh_holidays, dt)
            self.assertEqual(mbh_holidays[dt],
                             "Marlborough Anniversary Day", dt)

    def test_nelson_anniversary_day(self):
        nsn_holidays = holidays.NZ(prov='Nelson')
        for year, day in enumerate([29,  4,  3,  2, 31,        # 2001-05
                                    30, 29,  4,  2,  1,        # 2006-10
                                    31, 30,  4,  3,  2,        # 2011-15
                                    1,  30, 29,  4,  3,  1],   # 2016-21
                                   2001):
            dt = date(year, 2 if day < 9 else 1, day)
            self.assertTrue(dt in nsn_holidays, dt)
            self.assertEqual(nsn_holidays[dt],
                             "Nelson Anniversary Day", dt)

    def test_canterbury_anniversary_day(self):
        can_holidays = holidays.NZ(prov='Canterbury')
        for year, day in enumerate([16, 15, 14, 12, 11,        # 2001-05
                                    17, 16, 14, 13, 12,        # 2006-10
                                    11, 16, 15, 14, 13,        # 2011-15
                                    11, 17, 16, 15, 13, 12],   # 2016-21
                                   2001):
            dt = date(year, 11, day)
            self.assertTrue(dt in can_holidays, dt)
            self.assertEqual(can_holidays[dt],
                             "Canterbury Anniversary Day", dt)

    def test_south_canterbury_anniversary_day(self):
        stc_holidays = holidays.NZ(prov='South Canterbury')
        for year, day in enumerate([24, 23, 22, 27, 26,        # 2001-05
                                    25, 24, 22, 28, 27,        # 2006-10
                                    26, 24, 23, 22, 28,        # 2011-15
                                    26, 25, 24, 23, 28, 27],   # 2016-21
                                   2001):
            dt = date(year, 9, day)
            self.assertTrue(dt in stc_holidays, dt)
            self.assertEqual(stc_holidays[dt],
                             "South Canterbury Anniversary Day", dt)

    def test_westland_anniversary_day(self):
        wtc_holidays = holidays.NZ(prov='Westland')
        for year, day in enumerate([3,   2,  1, 29,  5,        # 2001-05
                                    4,   3,  1, 30, 29,        # 2006-10
                                    28,  3,  2,  1, 30,        # 2011-15
                                    28,  4,  3,  2, 30, 29],   # 2016-21
                                   2001):
            dt = date(year, 12 if day < 9 else 11, day)
            self.assertTrue(dt in wtc_holidays, dt)
            self.assertEqual(wtc_holidays[dt],
                             "Westland Anniversary Day", dt)

    def test_otago_anniversary_day(self):
        ota_holidays = holidays.NZ(prov='Otago')
        for year, day in enumerate([26, 25, 24, 22, 21,        # 2001-05
                                    20, 26, 25, 23, 22,        # 2006-10
                                    21, 26, 25, 24, 23,        # 2011-15
                                    21, 20, 26, 25, 23, 22],   # 2016-21
                                   2001):
            dt = date(year, 3, day)
            self.assertTrue(dt in ota_holidays, dt)
            self.assertEqual(ota_holidays[dt],
                             "Otago Anniversary Day", dt)

    def test_southland_anniversary_day(self):
        stl_holidays = holidays.NZ(prov='Southland')
        for year, day in enumerate([15, 14, 20, 19, 17,        # 2001-05
                                    16, 15, 14, 19, 18, 17],   # 2006-11
                                   2001):
            dt = date(year, 1, day)
            self.assertTrue(dt in stl_holidays, dt)
            self.assertEqual(stl_holidays[dt],
                             "Southland Anniversary Day", dt)
            for year, (month, day) in enumerate([(4, 10), (4,  2), (4, 22),
                                                 (4,  7), (3, 29), (4, 18),
                                                 (4,  3), (4, 23), (4, 14),
                                                 (4,  6)], 2012):
                dt = date(year, month, day)
                self.assertTrue(dt in stl_holidays, dt)
                self.assertEqual(stl_holidays[dt],
                                 "Southland Anniversary Day", dt)

    def test_chatham_islands_anniversary_day(self):
        cit_holidays = holidays.NZ(prov='Chatham Islands')
        for year, day in enumerate([3,   2,  1, 29, 28,        # 2001-05
                                    27,  3,  1, 30, 29,        # 2006-10
                                    28,  3,  2,  1, 30,        # 2011-15
                                    28, 27,  3,  2, 30, 29],   # 2016-21
                                   2001):
            dt = date(year, 12 if day < 9 else 11, day)
            self.assertTrue(dt in cit_holidays, dt)
            self.assertEqual(cit_holidays[dt],
                             "Chatham Islands Anniversary Day", dt)

    def test_all_holidays_present(self):
        nz_1969 = sum(holidays.NZ(years=[1969], prov=p)
                      for p in holidays.NZ.PROVINCES)
        holidays_in_1969 = sum((nz_1969.get_list(key) for key in nz_1969), [])
        nz_2015 = sum(holidays.NZ(years=[2015], prov=p)
                      for p in holidays.NZ.PROVINCES)
        holidays_in_2015 = sum((nz_2015.get_list(key) for key in nz_2015), [])
        nz_1974 = sum(holidays.NZ(years=[1974], prov=p)
                      for p in holidays.NZ.PROVINCES)
        holidays_in_1974 = sum((nz_1974.get_list(key) for key in nz_1974), [])
        all_holidays = ["New Year's Day",
                        "Day after New Year's Day",
                        "Waitangi Day",
                        "Good Friday",
                        "Easter Monday",
                        "Anzac Day",
                        "Queen's Birthday",
                        "Labour Day",
                        "Christmas Day",
                        "Boxing Day",
                        "Auckland Anniversary Day",
                        "Taranaki Anniversary Day",
                        "Hawke's Bay Anniversary Day",
                        "Wellington Anniversary Day",
                        "Marlborough Anniversary Day",
                        "Nelson Anniversary Day",
                        "Canterbury Anniversary Day",
                        "South Canterbury Anniversary Day",
                        "Westland Anniversary Day",
                        "Otago Anniversary Day",
                        "Southland Anniversary Day",
                        "Chatham Islands Anniversary Day",
                        "Queen's Birthday",
                        "Labour Day",
                        "Christmas Day",
                        "Boxing Day"]
        for holiday in all_holidays:
            self.assertTrue(holiday in holidays_in_1969, holiday)
            self.assertTrue(holiday in holidays_in_2015, holiday)
        all_holidays.remove("Waitangi Day")
        all_holidays.insert(2, "New Zealand Day")
        for holiday in all_holidays:
            self.assertTrue(holiday in holidays_in_1974, holiday)
        self.assertFalse("Waitangi Day" in holidays_in_1974, holiday)


class TestAU(unittest.TestCase):

    def setUp(self):
        self.holidays = holidays.AU(observed=True)
        self.state_hols = dict((state, holidays.AU(observed=True, prov=state))
                               for state in holidays.AU.PROVINCES)

    def test_new_years(self):
        for year in range(1900, 2100):
            dt = date(year, 1, 1)
            self.assertTrue(dt in self.holidays)
        for year, day in enumerate([3, 2, 1, 1, 1,       # 2011-15
                                    1, 2, 1, 1, 1, 1],   # 2016-21
                                   2011):
            dt = date(year, 1, day)
            for state, hols in self.state_hols.items():
                self.assertTrue(dt in hols, (state, dt))
                self.assertEqual(hols[dt][:10], "New Year's", state)

    def test_australia_day(self):
        for year, day in enumerate([26, 26, 28, 27, 26,       # 2011-15
                                    26, 26, 26, 28, 27, 26],  # 2016-21
                                   2011):
            jan26 = date(year, 1, 26)
            dt = date(year, 1, day)
            self.assertTrue(jan26 in self.holidays, dt)
            self.assertEqual(self.holidays[jan26], "Australia Day")
            self.assertTrue(dt in self.holidays, dt)
            self.assertEqual(self.holidays[dt][:10], "Australia ")
            for state in holidays.AU.PROVINCES:
                self.assertTrue(jan26 in self.state_hols[state], (state, dt))
                self.assertEqual(self.state_hols[state][jan26],
                                 "Australia Day")
                self.assertTrue(dt in self.state_hols[state], (state, dt))
                self.assertEqual(self.state_hols[state][dt][:10], "Australia ")
        self.assertFalse(date(2016, 1, 27) in self.holidays)
        self.assertFalse(date(1887, 1, 26) in self.holidays)
        self.assertFalse(date(1934, 1, 26) in self.state_hols['SA'])
        for dt in [date(1889, 1, 26), date(1936, 1, 26), date(1945, 1,  26)]:
                self.assertTrue(dt in self.state_hols['NSW'], dt)
                self.assertEqual(self.state_hols['NSW'][dt], "Anniversary Day")

    def test_good_friday(self):
        for dt in [date(1900, 4, 13), date(1901, 4,  5), date(1902, 3, 28),
                   date(1999, 4,  2), date(2000, 4, 21), date(2010, 4,  2),
                   date(2018, 3, 30), date(2019, 4, 19), date(2020, 4, 10)]:
            self.assertTrue(dt in self.holidays)
            self.assertEqual(self.holidays[dt], "Good Friday")

    def test_easter_saturday(self):
        for dt in [date(1900, 4, 14), date(1901, 4,  6), date(1902, 3, 29),
                   date(1999, 4,  3), date(2000, 4, 22), date(2010, 4,  3),
                   date(2018, 3, 31), date(2019, 4, 20), date(2020, 4, 11)]:
            for state in ['ACT', 'NSW', 'NT', 'QLD', 'SA', 'VIC']:
                self.assertTrue(dt in self.state_hols[state], (state, dt))
                self.assertEqual(self.state_hols[state][dt], "Easter Saturday")
            for state in ['TAS', 'WA']:
                self.assertFalse(dt in self.state_hols[state], (state, dt))

    def test_easter_sunday(self):
        for dt in [date(1900, 4, 15), date(1901, 4,  7), date(1902, 3, 30),
                   date(1999, 4,  4), date(2010, 4,  4),
                   date(2018, 4,  1), date(2019, 4, 21), date(2020, 4, 12)]:
            self.assertTrue(dt in self.state_hols['NSW'], dt)
            self.assertEqual(self.state_hols['NSW'][dt], "Easter Sunday")
            for state in ['ACT', 'NT', 'QLD', 'SA', 'VIC', 'TAS', 'WA']:
                self.assertFalse(dt in self.state_hols[state], (state, dt))

    def test_easter_monday(self):
        for dt in [date(1900, 4, 16), date(1901, 4,  8), date(1902, 3, 31),
                   date(1999, 4,  5), date(2010, 4,  5),
                   date(2018, 4,  2), date(2019, 4, 22), date(2020, 4, 13)]:
            self.assertTrue(dt in self.holidays)
            self.assertEqual(self.holidays[dt], "Easter Monday")
            self.assertFalse(dt + relativedelta(days=+1) in self.holidays)

    def test_labour_day(self):
        for year, day in enumerate([7, 5, 4, 3, 2, 7, 6, ], 2011):
            dt = date(year, 3, day)
            self.assertTrue(dt in self.state_hols['WA'], dt)
            self.assertEqual(self.state_hols['WA'][dt], "Labour Day")
        for year, day in enumerate([10, 9, 14], 2014):
            dt = date(year, 3, day)
            self.assertFalse(dt in self.holidays, dt)
            self.assertTrue(dt in self.state_hols['VIC'], dt)
            self.assertEqual(self.state_hols['VIC'][dt], "Labour Day")

    def test_anzac_day(self):
        for year in range(1900, 1921):
            dt = date(year, 4, 25)
            self.assertFalse(dt in self.holidays)
        for year in range(1921, 2100):
            dt = date(year, 4, 25)
            self.assertTrue(dt in self.holidays)
        for dt in [date(2015, 4, 27), date(2020, 4, 27)]:
            self.assertFalse(dt in self.holidays, dt)
            for state in ['NT', 'WA']:
                self.assertTrue(dt in self.state_hols[state], (state, dt))
                self.assertEqual(self.state_hols[state][dt][:5], "Anzac")
            for state in ['ACT', 'QLD', 'SA', 'NSW', 'TAS', 'VIC']:
                self.assertFalse(dt in self.state_hols[state], (state, dt))
        dt = date(2021, 4, 26)
        for state in ['ACT', 'NT', 'QLD', 'SA', 'WA']:
            self.assertTrue(dt in self.state_hols[state], (state, dt))
            self.assertEqual(self.state_hols[state][dt][:5], "Anzac")
        for state in ['NSW', 'TAS', 'VIC']:
            self.assertFalse(dt in self.state_hols[state], (state, dt))

    def test_western_australia_day(self):
        for year, day in enumerate([4, 3, 2], 2012):
            dt = date(year, 6, day)
            self.assertTrue(dt in self.state_hols['WA'], dt)
            self.assertEqual(self.state_hols['WA'][dt], "Foundation Day")
        for year, day in enumerate([1, 6, 5], 2015):
            dt = date(year, 6, day)
            self.assertTrue(dt in self.state_hols['WA'], dt)
            self.assertEqual(self.state_hols['WA'][dt],
                             "Western Australia Day")

    def test_adelaide_cup(self):
        for dt in [date(2015, 3, 9), date(2016, 3, 14), date(2017, 3, 13)]:
            self.assertTrue(dt in self.state_hols['SA'], dt)
            self.assertEqual(self.state_hols['SA'][dt], "Adelaide Cup")

    def test_queens_birthday(self):
        for dt in [date(2012, 10,  1), date(2013,  6, 10), date(2014,  6,  9),
                   date(2015,  6,  8), date(2016,  6, 13)]:
            self.assertTrue(dt in self.state_hols['QLD'], dt)
            self.assertEqual(self.state_hols['QLD'][dt], "Queen's Birthday")
        self.assertTrue(date(2012, 6, 11) in self.state_hols['QLD'])
        for dt in [date(2012, 10,  1), date(2013, 9, 30), date(2014, 9, 29),
                   date(2015,  9, 28), date(2016, 9, 26), date(2017, 9, 25)]:
            self.assertTrue(dt in self.state_hols['WA'], dt)
            self.assertEqual(self.state_hols['WA'][dt], "Queen's Birthday")
        self.assertTrue(date(2015, 6, 8) in self.state_hols['VIC'])

    def test_picnic_day(self):
        for dt in [date(2015, 8,  3), date(2016,  8, 1)]:
            self.assertTrue(dt in self.state_hols['NT'], dt)
            self.assertEqual(self.state_hols['NT'][dt], "Picnic Day")

    def test_family_and_community_day(self):
        for dt in [date(2010, 9, 26), date(2011, 10, 10), date(2012, 10, 8),
                   date(2013, 9, 30), date(2014, 9, 29), date(2015, 9, 28),
                   date(2016, 9, 26)]:
            self.assertTrue(dt in self.state_hols['ACT'], dt)
            self.assertEqual(self.state_hols['ACT'][dt],
                             "Family & Community Day")

    def test_melbourne_cup(self):
        for dt in [date(2014, 11, 4), date(2015, 11, 3), date(2016, 11, 1)]:
            self.assertTrue(dt in self.state_hols['VIC'], dt)
            self.assertEqual(self.state_hols['VIC'][dt], "Melbourne Cup")

    def test_christmas_day(self):
        self.holidays.observed = False
        for year in range(1900, 2100):
            dt = date(year, 12, 25)
            self.assertTrue(dt in self.holidays)
            self.assertFalse(dt + relativedelta(days=-1) in self.holidays)
        self.assertFalse(date(2010, 12, 24) in self.holidays)
        self.assertNotEqual(self.holidays[date(2011, 12, 26)],
                            "Christmas Day (Observed)")
        self.holidays.observed = True
        self.assertEqual(self.holidays[date(2011, 12, 27)],
                         "Christmas Day (Observed)")
        for year, day in enumerate([25, 25, 25, 27, 27,        # 2001-05
                                    25, 25, 25, 25, 27,        # 2006-10
                                    27, 25, 25, 25, 25,        # 2011-15
                                    27, 25, 25, 25, 25, 25],   # 2016-21
                                   2001):
            dt = date(year, 12, day)
            self.assertTrue(dt in self.holidays, dt)
            self.assertEqual(self.holidays[dt][:9], "Christmas")

    def test_boxing_day(self):
        self.holidays.observed = False
        for year in range(1900, 2100):
            dt = date(year, 12, 26)
            self.assertTrue(dt in self.holidays)
            self.assertFalse(dt + relativedelta(days=+1) in self.holidays)
        self.assertFalse(date(2009, 12, 28) in self.holidays)
        self.assertFalse(date(2010, 12, 27) in self.holidays)
        self.holidays.observed = True
        self.assertTrue(date(2009, 12, 28) in self.holidays)
        self.assertTrue(date(2010, 12, 27) in self.holidays)
        for year, day in enumerate([26, 26, 26, 28, 26,        # 2001-05
                                    26, 26, 26, 28, 28,        # 2006-10
                                    26, 26, 26, 26, 28,        # 2011-15
                                    26, 26, 26, 26, 28, 28],   # 2016-21
                                   2001):
            dt = date(year, 12, day)
            self.assertTrue(dt in self.holidays, dt)
            self.assertEqual(self.holidays[dt][:6], "Boxing")

    def test_all_holidays_present(self):
        au_2015 = sum(holidays.AU(years=[2015], prov=p)
                      for p in holidays.AU.PROVINCES)
        holidays_in_2015 = sum((au_2015.get_list(key) for key in au_2015), [])
        all_holidays = ["New Year's Day",
                        "Australia Day",
                        "Adelaide Cup",
                        "Canberra Day",
                        "Good Friday",
                        "Easter Saturday",
                        "Easter Sunday",
                        "Easter Monday",
                        "Anzac Day",
                        "Queen's Birthday",
                        "Western Australia Day",
                        "Family & Community Day",
                        "Labour Day",
                        "Eight Hours Day",
                        "May Day",
                        "Picnic Day",
                        "Melbourne Cup",
                        "Christmas Day",
                        "Proclamation Day",
                        "Boxing Day"]
        for holiday in all_holidays:
            self.assertTrue(holiday in holidays_in_2015, holiday)


class TestDE(unittest.TestCase):

    def setUp(self):
        self.holidays = holidays.DE()
        self.prov_hols = dict((prov, holidays.DE(prov=prov))
                              for prov in holidays.DE.PROVINCES)

    def test_no_data_before_1990(self):
        de_1989 = sum(holidays.DE(years=[1989], prov=p)
                      for p in holidays.DE.PROVINCES)
        self.assertTrue(len(de_1989) == 0)

    def test_all_holidays_present(self):
        de_2015 = sum(holidays.DE(years=[2015], prov=p)
                      for p in holidays.DE.PROVINCES)
        in_2015 = sum((de_2015.get_list(key) for key in de_2015), [])
        all = ["Neujahr",
               "Heilige Drei Könige",
               "Karfreitag",
               "Ostern",
               "Ostermontag",
               "Maifeiertag",
               "Christi Himmelfahrt",
               "Pfingsten",
               "Pfingstmontag",
               "Fronleichnam",
               "Mariä Himmelfahrt",
               "Tag der Deutschen Einheit",
               "Reformationstag",
               "Allerheiligen",
               "Buß- und Bettag",
               "Erster Weihnachtstag",
               "Zweiter Weihnachtstag"]

        for holiday in all:
            self.assertTrue(holiday in in_2015, "missing: {0}".format(holiday))
        for holiday in in_2015:
            self.assertTrue(holiday in all, "extra: {0}".format(holiday))

    def test_fixed_holidays(self):
        fixed_days_whole_country = (
            (1, 1),    # Neujahr
            (5, 1),    # Maifeiertag
            (10, 3),   # Tag der Deutschen Einheit
            (12, 25),  # Erster Weihnachtstag
            (12, 26),  # Zweiter Weihnachtstag
        )

        for y, (m, d) in product(range(1991, 2050), fixed_days_whole_country):
            self.assertTrue(date(y, m, d) in self.holidays)

    def test_heilige_drei_koenige(self):
        provinces_that_have = set(('BW', 'BY', 'ST'))
        provinces_that_dont = set(holidays.DE.PROVINCES) - provinces_that_have

        for province, year in product(provinces_that_have, range(1991, 2050)):
            self.assertTrue(date(year, 1, 6) in self.prov_hols[province])
        for province, year in product(provinces_that_dont, range(1991, 2050)):
            self.assertTrue(date(year, 1, 6) not in self.prov_hols[province])

    def test_karfreitag(self):
        known_good = [(2014, 4, 18), (2015, 4, 3), (2016, 3, 25),
                      (2017, 4, 14), (2018, 3, 30), (2019, 4, 19),
                      (2020, 4, 10), (2021, 4, 2), (2022, 4, 15),
                      (2023, 4, 7), (2024, 3, 29)]

        for province, (y, m, d) in product(holidays.DE.PROVINCES, known_good):
            self.assertTrue(date(y, m, d) in self.prov_hols[province])

    def test_ostern(self):
        known_good = [(2014, 4, 20), (2015, 4, 5), (2016, 3, 27),
                      (2017, 4, 16), (2018, 4, 1), (2019, 4, 21),
                      (2020, 4, 12), (2021, 4, 4), (2022, 4, 17),
                      (2023, 4, 9), (2024, 3, 31)]
        provinces_that_have = set(('BB',))
        provinces_that_dont = set(holidays.DE.PROVINCES) - provinces_that_have

        for province, (y, m, d) in product(provinces_that_have, known_good):
            self.assertTrue(date(y, m, d) in self.prov_hols[province])
        for province, (y, m, d) in product(provinces_that_dont, known_good):
            self.assertTrue(date(y, m, d) not in self.prov_hols[province])

    def test_ostermontag(self):
        known_good = [(2014, 4, 21), (2015, 4, 6), (2016, 3, 28),
                      (2017, 4, 17), (2018, 4, 2), (2019, 4, 22),
                      (2020, 4, 13), (2021, 4, 5), (2022, 4, 18),
                      (2023, 4, 10), (2024, 4, 1)]

        for province, (y, m, d) in product(holidays.DE.PROVINCES, known_good):
            self.assertTrue(date(y, m, d) in self.prov_hols[province])

    def test_christi_himmelfahrt(self):
        known_good = [(2014, 5, 29), (2015, 5, 14), (2016, 5, 5),
                      (2017, 5, 25), (2018, 5, 10), (2019, 5, 30),
                      (2020, 5, 21), (2021, 5, 13), (2022, 5, 26),
                      (2023, 5, 18), (2024, 5, 9)]

        for province, (y, m, d) in product(holidays.DE.PROVINCES, known_good):
            self.assertTrue(date(y, m, d) in self.prov_hols[province])

    def test_pfingsten(self):
        known_good = [(2014, 6, 8), (2015, 5, 24), (2016, 5, 15),
                      (2017, 6, 4), (2018, 5, 20), (2019, 6, 9),
                      (2020, 5, 31), (2021, 5, 23), (2022, 6, 5),
                      (2023, 5, 28), (2024, 5, 19)]
        provinces_that_have = set(('BB',))
        provinces_that_dont = set(holidays.DE.PROVINCES) - provinces_that_have

        for province, (y, m, d) in product(provinces_that_have, known_good):
            self.assertTrue(date(y, m, d) in self.prov_hols[province])
        for province, (y, m, d) in product(provinces_that_dont, known_good):
            self.assertTrue(date(y, m, d) not in self.prov_hols[province])

    def test_pfingstmontag(self):
        known_good = [(2014, 6, 9), (2015, 5, 25), (2016, 5, 16),
                      (2017, 6, 5), (2018, 5, 21), (2019, 6, 10),
                      (2020, 6, 1), (2021, 5, 24), (2022, 6, 6),
                      (2023, 5, 29), (2024, 5, 20)]

        for province, (y, m, d) in product(holidays.DE.PROVINCES, known_good):
            self.assertTrue(date(y, m, d) in self.prov_hols[province])

    def test_fronleichnam(self):
        known_good = [(2014, 6, 19), (2015, 6, 4), (2016, 5, 26),
                      (2017, 6, 15), (2018, 5, 31), (2019, 6, 20),
                      (2020, 6, 11), (2021, 6, 3), (2022, 6, 16),
                      (2023, 6, 8), (2024, 5, 30)]
        provinces_that_have = set(('BW', 'BY', 'HE', 'NW', 'RP', 'SL'))
        provinces_that_dont = set(holidays.DE.PROVINCES) - provinces_that_have

        for province, (y, m, d) in product(provinces_that_have, known_good):
            self.assertTrue(date(y, m, d) in self.prov_hols[province])
        for province, (y, m, d) in product(provinces_that_dont, known_good):
            self.assertTrue(date(y, m, d) not in self.prov_hols[province])

    def test_mariae_himmelfahrt(self):
        provinces_that_have = set(('BY', 'SL'))
        provinces_that_dont = set(holidays.DE.PROVINCES) - provinces_that_have

        for province, year in product(provinces_that_have, range(1991, 2050)):
            self.assertTrue(date(year, 8, 15) in self.prov_hols[province])
        for province, year in product(provinces_that_dont, range(1991, 2050)):
            self.assertTrue(date(year, 8, 15) not in self.prov_hols[province])

    def test_reformationstag(self):
        provinces_that_have = set(('BB', 'MV', 'SN', 'ST', 'TH'))
        provinces_that_dont = set(holidays.DE.PROVINCES) - provinces_that_have

        for province, year in product(provinces_that_have, range(1991, 2050)):
            self.assertTrue(date(year, 10, 31) in self.prov_hols[province])
        for province, year in product(provinces_that_dont, range(1991, 2050)):
            self.assertTrue(date(year, 10, 31) not in self.prov_hols[province])

    def test_allerheiligen(self):
        provinces_that_have = set(('BW', 'BY', 'NW', 'RP', 'SL'))
        provinces_that_dont = set(holidays.DE.PROVINCES) - provinces_that_have

        for province, year in product(provinces_that_have, range(1991, 2050)):
            self.assertTrue(date(year, 11, 1) in self.prov_hols[province])
        for province, year in product(provinces_that_dont, range(1991, 2050)):
            self.assertTrue(date(year, 11, 1) not in self.prov_hols[province])

    def test_buss_und_bettag(self):
        known_good = [(2014, 11, 19), (2015, 11, 18), (2016, 11, 16),
                      (2017, 11, 22), (2018, 11, 21), (2019, 11, 20),
                      (2020, 11, 18), (2021, 11, 17), (2022, 11, 16),
                      (2023, 11, 22), (2024, 11, 20)]
        provinces_that_have = set(('SN',))
        provinces_that_dont = set(holidays.DE.PROVINCES) - provinces_that_have

        for province, (y, m, d) in product(provinces_that_have, known_good):
            self.assertTrue(date(y, m, d) in self.prov_hols[province])
        for province, (y, m, d) in product(provinces_that_dont, known_good):
            self.assertTrue(date(y, m, d) not in self.prov_hols[province])


class TestAT(unittest.TestCase):

    def setUp(self):
        self.holidays = holidays.AT()

    def test_new_years(self):
        for year in range(1900, 2100):
            dt = date(year, 1, 1)
            self.assertTrue(dt in self.holidays)
            self.assertFalse(dt + relativedelta(days=-1) in self.holidays)
            self.assertFalse(dt + relativedelta(days=+1) in self.holidays)

    def test_christmas(self):
        for year in range(1900, 2100):
            dt = date(year, 12, 25)
            self.assertTrue(dt in self.holidays)
            self.assertTrue(dt + relativedelta(days=+1) in self.holidays)
            self.assertFalse(dt + relativedelta(days=-1) in self.holidays)
            self.assertFalse(dt + relativedelta(days=+2) in self.holidays)

    def test_easter_monday(self):
        for dt in [date(1900, 4, 16), date(1901, 4,  8), date(1902, 3, 31),
                   date(1999, 4,  5), date(2000, 4, 24), date(2010, 4,  5),
                   date(2018, 4,  2), date(2019, 4, 22), date(2020, 4, 13)]:
            self.assertTrue(dt in self.holidays)
            self.assertFalse(dt + relativedelta(days=-1) in self.holidays)
            self.assertFalse(dt + relativedelta(days=+1) in self.holidays)

    def test_national_day(self):
        for year in range(1919, 1934):
            dt = date(year, 11, 12)
            self.assertTrue(dt in self.holidays)
            self.assertFalse(dt + relativedelta(days=-1) in self.holidays)
            self.assertFalse(dt + relativedelta(days=+1) in self.holidays)
        for year in range(1967, 2100):
            dt = date(year, 10, 26)
            self.assertTrue(dt in self.holidays)
            self.assertFalse(dt + relativedelta(days=-1) in self.holidays)
            self.assertFalse(dt + relativedelta(days=+1) in self.holidays)

    def test_all_holidays_present(self):
        at_2015 = holidays.AT(years=[2015])
        all_holidays = ["Neujahr",
                        "Heilige Drei Könige",
                        "Ostermontag",
                        "Staatsfeiertag",
                        "Christi Himmelfahrt",
                        "Pfingstmontag",
                        "Fronleichnam",
                        "Maria Himmelfahrt",
                        "Nationalfeiertag",
                        "Allerheiligen",
                        "Maria Empfängnis",
                        "Christtag",
                        "Stefanitag"]
        for holiday in all_holidays:
            self.assertTrue(holiday in at_2015.values())


class TestDK(unittest.TestCase):

    def setUp(self):
        self.holidays = holidays.DK()

    def test_2016(self):
        # http://www.officeholidays.com/countries/denmark/2016.php
        self.assertTrue(date(2016, 1, 1) in self.holidays)
        self.assertTrue(date(2016, 3, 24) in self.holidays)
        self.assertTrue(date(2016, 3, 25) in self.holidays)
        self.assertTrue(date(2016, 3, 28) in self.holidays)
        self.assertTrue(date(2016, 4, 22) in self.holidays)
        self.assertTrue(date(2016, 5, 5) in self.holidays)
        self.assertTrue(date(2016, 5, 16) in self.holidays)
        self.assertTrue(date(2016, 12, 25) in self.holidays)


class TestUK(unittest.TestCase):

    def setUp(self):
        self.holidays = holidays.UK()

    def test_new_years(self):
        for year in range(1974, 2100):
            dt = date(year, 1, 1)
            self.assertTrue(dt in self.holidays)
            if year == 2000:
                self.assertTrue(dt + relativedelta(days=-1) in self.holidays)
            else:
                self.assertFalse(dt + relativedelta(days=-1) in self.holidays)

    def test_good_friday(self):
        for dt in [date(1900, 4, 13), date(1901, 4,  5), date(1902, 3, 28),
                   date(1999, 4,  2), date(2000, 4, 21), date(2010, 4,  2),
                   date(2018, 3, 30), date(2019, 4, 19), date(2020, 4, 10)]:
            self.assertTrue(dt in self.holidays)
            self.assertFalse(dt + relativedelta(days=-1) in self.holidays)
            self.assertFalse(dt + relativedelta(days=+1) in self.holidays)

    def test_easter_monday(self):
        for dt in [date(1900, 4, 16), date(1901, 4,  8), date(1902, 3, 31),
                   date(1999, 4,  5), date(2000, 4, 24), date(2010, 4,  5),
                   date(2018, 4,  2), date(2019, 4, 22), date(2020, 4, 13)]:
            self.assertTrue(dt in self.holidays)
            self.assertFalse(dt + relativedelta(days=-1) in self.holidays)
            self.assertFalse(dt + relativedelta(days=+1) in self.holidays)

    def test_royal_wedding(self):
        self.assertTrue('2011-04-29' in self.holidays)
        self.assertFalse('2010-04-29' in self.holidays)
        self.assertFalse('2012-04-29' in self.holidays)

    def test_may_day(self):
        for dt in [date(1978, 5, 1), date(1979, 5, 7), date(1980, 5, 5),
                   date(1999, 5, 3), date(2000, 5, 1), date(2010, 5, 3),
                   date(2018, 5, 7), date(2019, 5, 6), date(2020, 5, 4)]:
            self.assertTrue(dt in self.holidays)
            self.assertFalse(dt + relativedelta(days=-1) in self.holidays)
            self.assertFalse(dt + relativedelta(days=+1) in self.holidays)

    def test_spring_bank_holiday(self):
        for dt in [date(1978, 5, 29), date(1979, 5, 28), date(1980, 5, 26),
                   date(1999, 5, 31), date(2000, 5, 29), date(2010, 5, 31),
                   date(2018, 5, 28), date(2019, 5, 27), date(2020, 5, 25)]:
            self.assertTrue(dt in self.holidays)
            self.assertFalse(dt + relativedelta(days=-1) in self.holidays)
            self.assertFalse(dt + relativedelta(days=+1) in self.holidays)

    def test_christmas_day(self):
        self.holidays.observed = False
        for year in range(1900, 2100):
            dt = date(year, 12, 25)
            self.assertTrue(dt in self.holidays)
            self.assertFalse(dt + relativedelta(days=-1) in self.holidays)
        self.assertFalse(date(2010, 12, 24) in self.holidays)
        self.assertNotEqual(self.holidays[date(2011, 12, 26)],
                            "Christmas Day (Observed)")
        self.holidays.observed = True
        self.assertEqual(self.holidays[date(2011, 12, 27)],
                         "Christmas Day (Observed)")
        for year, day in enumerate([25, 25, 25, 27, 27,        # 2001-05
                                    25, 25, 25, 25, 27,        # 2006-10
                                    27, 25, 25, 25, 25,        # 2011-15
                                    27, 25, 25, 25, 25, 25],   # 2016-21
                                   2001):
            dt = date(year, 12, day)
            self.assertTrue(dt in self.holidays, dt)
            self.assertEqual(self.holidays[dt][:9], "Christmas")

    def test_boxing_day(self):
        self.holidays.observed = False

        for year in range(1900, 2100):
            dt = date(year, 12, 26)
            self.assertTrue(dt in self.holidays)
            self.assertFalse(dt + relativedelta(days=+1) in self.holidays)
        self.assertFalse(date(2009, 12, 28) in self.holidays)
        self.assertFalse(date(2010, 12, 27) in self.holidays)
        self.holidays.observed = True
        self.assertTrue(date(2004, 12, 28) in self.holidays)
        self.assertTrue(date(2010, 12, 28) in self.holidays)
        for year, day in enumerate([26, 26, 26, 28, 26,
                                    26, 26, 26, 28, 28,
                                    26, 26, 26, 26, 26,
                                    26, 26, 26, 26, 26, 28],
                                   2001):
            dt = date(year, 12, day)
            self.assertTrue(dt in self.holidays, dt)
            self.assertEqual(self.holidays[dt][:6], "Boxing")

    def test_all_holidays_present(self):
        uk_2015 = holidays.UK(years=[2015])
        all_holidays = ["New Year's Day",
                        "Good Friday",
                        "Easter Monday [England, Wales, Northern Ireland]",
                        "May Day",
                        "Spring Bank Holiday",
                        "Christmas Day",
                        "Boxing Day"]
        for holiday in all_holidays:
            self.assertTrue(holiday in uk_2015.values())


class TestScotland(unittest.TestCase):

    def setUp(self):
        self.holidays = holidays.Scotland()

    def test_2017(self):
        self.assertTrue('2017-01-01' in self.holidays)
        self.assertTrue('2017-01-02' in self.holidays)
        self.assertTrue('2017-01-03' in self.holidays)
        self.assertTrue('2017-04-14' in self.holidays)
        self.assertTrue('2017-05-01' in self.holidays)
        self.assertTrue('2017-05-29' in self.holidays)
        self.assertTrue('2017-08-07' in self.holidays)
        self.assertTrue('2017-11-30' in self.holidays)
        self.assertTrue('2017-12-25' in self.holidays)
        self.assertTrue('2017-12-26' in self.holidays)


class TestES(unittest.TestCase):

    def setUp(self):
        self.holidays = holidays.ES()
        self.prov_holidays = dict((prov, holidays.ES(prov=prov))
                                  for prov in holidays.ES.PROVINCES)

    def test_fixed_holidays(self):
        fixed_days_whole_country = (
            (1, 1),
            (1, 6),
            (5, 1),
            (8, 15),
            (11, 1),
            (12, 6),
            (12, 8),
            (12, 25),
        )
        for y, (m, d) in product(range(1950, 2050), fixed_days_whole_country):
            self.assertTrue(date(y, m, d) in self.holidays)

    def test_variable_days_in_2016(self):
        self.assertTrue(date(2016, 3, 25) in self.holidays)
        for prov, prov_holidays in self.prov_holidays.items():
            self.assertEqual(
                date(2016, 3, 24) in prov_holidays, prov != 'CAT')
            self.assertEqual(
                date(2016, 3, 28) in prov_holidays,
                prov in ['CAT', 'PVA', 'NAV', 'CVA', 'IBA'])

    def test_province_specific_days(self):
        province_days = {
            (2, 28): ['AND', 'CAN', 'CAM'],
            (3, 1): ['IBA'],
            (3, 8):  ['AST'],
            (4, 23): ['ARG', 'CAL'],
            (5, 30): ['ICA'],
            (5, 2): ['MAD'],
            (6, 9): ['MUR', 'RIO'],
            (7, 25): ['GAL'],
            (9, 8): ['EXT'],
            (9, 11): ['CAT'],
            (9, 27): ['NAV'],
            (10, 9): ['CVA'],
            (10, 25): ['PVA'],
            }
        for prov, prov_holidays in self.prov_holidays.items():
            for year in range(2010, 2020):
                self.assertEqual(
                    date(year, 12, 26) in prov_holidays,
                    prov in ['CAT', 'IBA'])
                self.assertEqual(
                    date(year, 3, 19) in prov_holidays,
                    prov in ['CVA', 'MUR', 'MAD', 'NAV', 'PVA'])
                self.assertEqual(
                    date(year, 6, 24) in prov_holidays,
                    prov in ['CAT', 'GAL'])
                for fest_day, fest_prov in province_days.items():
                    self.assertEqual(
                        date(year, *fest_day) in prov_holidays,
                        prov in fest_prov)


class TestTAR(unittest.TestCase):

    def setUp(self):
        self.holidays = holidays.TAR()

    def test_new_years(self):
        for year in range(1974, 2100):
            dt = date(year, 1, 1)
            self.assertTrue(dt in self.holidays)
            self.assertFalse(dt + relativedelta(days=-1) in self.holidays)

    def test_good_friday(self):
        for dt in [date(1900, 4, 13), date(1901, 4,  5), date(1902, 3, 28),
                   date(1999, 4,  2), date(2000, 4, 21), date(2010, 4,  2),
                   date(2018, 3, 30), date(2019, 4, 19), date(2020, 4, 10)]:
            self.assertTrue(dt in self.holidays)
            self.assertFalse(dt + relativedelta(days=-1) in self.holidays)
            self.assertFalse(dt + relativedelta(days=+1) in self.holidays)

    def test_easter_monday(self):
        for dt in [date(1900, 4, 16), date(1901, 4,  8), date(1902, 3, 31),
                   date(1999, 4,  5), date(2000, 4, 24), date(2010, 4,  5),
                   date(2018, 4,  2), date(2019, 4, 22), date(2020, 4, 13)]:
            self.assertTrue(dt in self.holidays)
            self.assertFalse(dt + relativedelta(days=-1) in self.holidays)
            self.assertFalse(dt + relativedelta(days=+1) in self.holidays)

    def test_labour_day(self):
        for year in range(1900, 2100):
            dt = date(year, 5, 1)
            self.assertTrue(dt in self.holidays)
            self.assertFalse(dt + relativedelta(days=-1) in self.holidays)
            self.assertFalse(dt + relativedelta(days=+1) in self.holidays)

    def test_christmas_day(self):
        for year in range(1900, 2100):
            dt = date(year, 12, 25)
            self.assertTrue(dt in self.holidays)
            self.assertFalse(dt + relativedelta(days=-1) in self.holidays)

    def test_26_december_day(self):
        for year in range(1900, 2100):
            dt = date(year, 12, 26)
            self.assertTrue(dt in self.holidays)
            self.assertFalse(dt + relativedelta(days=+1) in self.holidays)

    def test_all_holidays_present(self):
        tar_2015 = holidays.TAR(years=[2015])
        all_holidays = ["New Year's Day",
                        "Good Friday",
                        "Easter Monday",
                        "1 May (Labour Day)",
                        "Christmas Day",
                        "26 December"]
        for holiday in all_holidays:
            self.assertTrue(holiday in tar_2015.values())


class TestECB(unittest.TestCase):

    def setUp(self):
        self.holidays_ecb = holidays.ECB()
        self.holidays_tar = holidays.TAR()

    def test_new_years(self):
        for year in range(1974, 2100):
            self.holidays_ecb._populate(year)
            self.holidays_tar._populate(year)
        for holiday in self.holidays_tar:
            self.assertTrue(holiday in self.holidays_ecb)


class TestCZ(unittest.TestCase):

    def setUp(self):
        self.holidays = holidays.CZ()

    def test_2017(self):
        # http://www.officeholidays.com/countries/czech_republic/2017.php
        self.assertTrue(date(2017, 1, 1) in self.holidays)
        self.assertTrue(date(2017, 4, 14) in self.holidays)
        self.assertTrue(date(2017, 4, 17) in self.holidays)
        self.assertTrue(date(2017, 5, 1) in self.holidays)
        self.assertTrue(date(2017, 5, 8) in self.holidays)
        self.assertTrue(date(2017, 7, 5) in self.holidays)
        self.assertTrue(date(2017, 7, 6) in self.holidays)
        self.assertTrue(date(2017, 9, 28) in self.holidays)
        self.assertTrue(date(2017, 10, 28) in self.holidays)
        self.assertTrue(date(2017, 11, 17) in self.holidays)
        self.assertTrue(date(2017, 12, 24) in self.holidays)
        self.assertTrue(date(2017, 12, 25) in self.holidays)
        self.assertTrue(date(2017, 12, 26) in self.holidays)


class TestPL(unittest.TestCase):

    def setUp(self):
        self.holidays = holidays.PL()

    def test_2017(self):
        # http://www.officeholidays.com/countries/poland/2017.php
        self.assertTrue(date(2017,  1,  1) in self.holidays)
        self.assertTrue(date(2017,  1,  6) in self.holidays)
        self.assertTrue(date(2017,  4, 16) in self.holidays)
        self.assertTrue(date(2017,  4, 17) in self.holidays)
        self.assertTrue(date(2017,  5,  1) in self.holidays)
        self.assertTrue(date(2017,  5,  3) in self.holidays)
        self.assertTrue(date(2017,  6,  4) in self.holidays)
        self.assertTrue(date(2017,  6, 15) in self.holidays)
        self.assertTrue(date(2017,  8, 15) in self.holidays)
        self.assertTrue(date(2017, 11,  1) in self.holidays)
        self.assertTrue(date(2017, 11, 11) in self.holidays)
        self.assertTrue(date(2017, 12, 25) in self.holidays)
        self.assertTrue(date(2017, 12, 26) in self.holidays)


class TestPT(unittest.TestCase):

    def setUp(self):
        self.holidays = holidays.PT()

    def test_2017(self):
        # http://www.officeholidays.com/countries/portugal/2017.php
        self.assertTrue(date(2017,  1,  1) in self.holidays)  # New Year
        self.assertTrue(date(2017,  4, 14) in self.holidays)  # Good Friday
        self.assertTrue(date(2017,  4, 16) in self.holidays)  # Easter
        self.assertTrue(date(2017,  4, 25) in self.holidays)  # Liberation Day
        self.assertTrue(date(2017,  5,  1) in self.holidays)  # Labour Day
        self.assertTrue(date(2017,  6, 10) in self.holidays)  # Portugal Day
        self.assertTrue(date(2017,  6, 15) in self.holidays)  # Corpus Christi
        self.assertTrue(date(2017,  8, 15) in self.holidays)  # Assumption Day
        self.assertTrue(date(2017, 10,  5) in self.holidays)  # Republic Day
        self.assertTrue(date(2017, 11,  1) in self.holidays)  # All Saints Day
        self.assertTrue(date(2017, 12,  1) in self.holidays)  # Independence
        self.assertTrue(date(2017, 12,  8) in self.holidays)  # Immaculate
        self.assertTrue(date(2017, 12, 25) in self.holidays)  # Christmas


class TestNorway(unittest.TestCase):

    def setUp(self):
        self.holidays_without_sundays = holidays.Norway(include_sundays=False)
        self.holidays_with_sundays = holidays.Norway()

    def test_new_years(self):
        self.assertTrue('1900-01-01' in self.holidays_without_sundays)
        self.assertTrue('2017-01-01' in self.holidays_without_sundays)
        self.assertTrue('2999-01-01' in self.holidays_without_sundays)

    def test_easter(self):
        self.assertTrue('2000-04-20' in self.holidays_without_sundays)
        self.assertTrue('2000-04-21' in self.holidays_without_sundays)
        self.assertTrue('2000-04-23' in self.holidays_without_sundays)
        self.assertTrue('2000-04-24' in self.holidays_without_sundays)

        self.assertTrue('2010-04-01' in self.holidays_without_sundays)
        self.assertTrue('2010-04-02' in self.holidays_without_sundays)
        self.assertTrue('2010-04-04' in self.holidays_without_sundays)
        self.assertTrue('2010-04-05' in self.holidays_without_sundays)

        self.assertTrue('2021-04-01' in self.holidays_without_sundays)
        self.assertTrue('2021-04-02' in self.holidays_without_sundays)
        self.assertTrue('2021-04-04' in self.holidays_without_sundays)
        self.assertTrue('2021-04-05' in self.holidays_without_sundays)

        self.assertTrue('2024-03-28' in self.holidays_without_sundays)
        self.assertTrue('2024-03-29' in self.holidays_without_sundays)
        self.assertTrue('2024-03-31' in self.holidays_without_sundays)
        self.assertTrue('2024-04-01' in self.holidays_without_sundays)

    def test_workers_day(self):
        self.assertFalse('1900-05-01' in self.holidays_without_sundays)
        self.assertFalse('1946-05-01' in self.holidays_without_sundays)
        self.assertTrue('1947-05-01' in self.holidays_without_sundays)
        self.assertTrue('2017-05-01' in self.holidays_without_sundays)
        self.assertTrue('2999-05-01' in self.holidays_without_sundays)

    def test_constitution_day(self):
        self.assertFalse('1900-05-17' in self.holidays_without_sundays)
        self.assertFalse('1946-05-17' in self.holidays_without_sundays)
        self.assertTrue('1947-05-17' in self.holidays_without_sundays)
        self.assertTrue('2017-05-17' in self.holidays_without_sundays)
        self.assertTrue('2999-05-17' in self.holidays_without_sundays)

    def test_pentecost(self):
        self.assertTrue('2000-06-11' in self.holidays_without_sundays)
        self.assertTrue('2000-06-12' in self.holidays_without_sundays)

        self.assertTrue('2010-05-23' in self.holidays_without_sundays)
        self.assertTrue('2010-05-24' in self.holidays_without_sundays)

        self.assertTrue('2021-05-23' in self.holidays_without_sundays)
        self.assertTrue('2021-05-24' in self.holidays_without_sundays)

        self.assertTrue('2024-05-19' in self.holidays_without_sundays)
        self.assertTrue('2024-05-20' in self.holidays_without_sundays)

    def test_christmas(self):
        self.assertTrue('1901-12-25' in self.holidays_without_sundays)
        self.assertTrue('1901-12-26' in self.holidays_without_sundays)

        self.assertTrue('2016-12-25' in self.holidays_without_sundays)
        self.assertTrue('2016-12-26' in self.holidays_without_sundays)

        self.assertTrue('2500-12-25' in self.holidays_without_sundays)
        self.assertTrue('2500-12-26' in self.holidays_without_sundays)

    def test_sundays(self):
        """
        Sundays are considered holidays in Norway
        :return:
        """
        self.assertTrue('1989-12-31' in self.holidays_with_sundays)
        self.assertTrue('2017-02-05' in self.holidays_with_sundays)
        self.assertTrue('2017-02-12' in self.holidays_with_sundays)
        self.assertTrue('2032-02-29' in self.holidays_with_sundays)

    def test_not_holiday(self):
        """
        Note: Sundays in Norway are considered holidays,
        so make sure none of these are actually sundays

        TODO: Should add more dates that are often confused for being a holiday
        :return:
        """
        self.assertFalse('2017-02-06' in self.holidays_without_sundays)
        self.assertFalse('2017-02-07' in self.holidays_without_sundays)
        self.assertFalse('2017-02-08' in self.holidays_without_sundays)
        self.assertFalse('2017-02-09' in self.holidays_without_sundays)
        self.assertFalse('2017-02-10' in self.holidays_without_sundays)

        self.assertFalse('2001-12-24' in self.holidays_without_sundays)
        self.assertFalse('2001-05-16' in self.holidays_without_sundays)
        self.assertFalse('2001-05-18' in self.holidays_without_sundays)
        self.assertFalse('1999-12-31' in self.holidays_without_sundays)
        self.assertFalse('2016-12-31' in self.holidays_without_sundays)
        self.assertFalse('2016-12-27' in self.holidays_without_sundays)
        self.assertFalse('2016-12-28' in self.holidays_without_sundays)

        self.assertFalse('2017-02-06' in self.holidays_with_sundays)
        self.assertFalse('2017-02-07' in self.holidays_with_sundays)
        self.assertFalse('2017-02-08' in self.holidays_with_sundays)
        self.assertFalse('2017-02-09' in self.holidays_with_sundays)
        self.assertFalse('2017-02-10' in self.holidays_with_sundays)

        self.assertFalse('2001-12-24' in self.holidays_with_sundays)
        self.assertFalse('2001-05-16' in self.holidays_with_sundays)
        self.assertFalse('2001-05-18' in self.holidays_with_sundays)
        self.assertFalse('1999-12-31' in self.holidays_with_sundays)
        self.assertFalse('2016-12-31' in self.holidays_with_sundays)
        self.assertFalse('2016-12-27' in self.holidays_with_sundays)
        self.assertFalse('2016-12-28' in self.holidays_with_sundays)


<<<<<<< HEAD
class TestItaly(unittest.TestCase):

    def setUp(self):
        self.holidays = holidays.IT()

    def test_2017(self):
        # https://www.giorni-festivi.it/
        self.assertTrue(date(2017, 1, 1) in self.holidays)
        self.assertTrue(date(2017, 1, 6) in self.holidays)
        self.assertTrue(date(2017, 4, 16) in self.holidays)
        self.assertTrue(date(2017, 4, 17) in self.holidays)
        self.assertTrue(date(2017, 4, 25) in self.holidays)
        self.assertTrue(date(2017, 5, 1) in self.holidays)
        self.assertTrue(date(2017, 6, 2) in self.holidays)
        self.assertTrue(date(2017, 8, 15) in self.holidays)
        self.assertTrue(date(2017, 11, 1) in self.holidays)
        self.assertTrue(date(2017, 12, 8) in self.holidays)
        self.assertTrue(date(2017, 12, 25) in self.holidays)
        self.assertTrue(date(2017, 12, 26) in self.holidays)

    def test_new_years(self):
        for year in range(1974, 2100):
            self.assertTrue(date(year, 1, 1) in self.holidays)

    def test_easter(self):
        self.assertTrue(date(2017, 4, 16) in self.holidays)

    def test_easter_monday(self):
        self.assertTrue(date(2017, 4, 17) in self.holidays)

    def test_republic_day_before_1948(self):
        self.holidays = holidays.IT(years=[1947])
        self.assertFalse(date(1947, 6, 2) in self.holidays)

    def test_republic_day_after_1948(self):
        self.holidays = holidays.IT(years=[1948])
        self.assertTrue(date(1948, 6, 2) in self.holidays)

    def test_liberation_day_before_1946(self):
        self.holidays = holidays.IT(years=1945)
        self.assertFalse(date(1945, 4, 25) in self.holidays)

    def test_liberation_day_after_1946(self):
        self.holidays = holidays.IT(years=1946)
        self.assertTrue(date(1946, 4, 25) in self.holidays)

    def test_christmas(self):
        self.holidays = holidays.IT(years=2017)
        self.assertTrue(date(2017, 12, 25) in self.holidays)

    def test_saint_stephan(self):
        self.holidays = holidays.IT(years=2017)
        self.assertTrue(date(2017, 12, 26) in self.holidays)

    def test_province_specific_days(self):
        provMI = (holidays.IT(prov='MI', years=[2017]))
        provRM = (holidays.IT(prov='RM', years=[2017]))
        self.assertTrue("2017-12-08" in provMI)
        self.assertTrue("2017-06-29" in provRM)


class TestSweden(unittest.TestCase):

    def setUp(self):
        self.holidays_without_sundays = holidays.Sweden(include_sundays=False)
        self.holidays_with_sundays = holidays.Sweden()

    def test_new_years(self):
        self.assertTrue('1900-01-01' in self.holidays_without_sundays)
        self.assertTrue('2017-01-01' in self.holidays_without_sundays)
        self.assertTrue('2999-01-01' in self.holidays_without_sundays)

    def test_easter(self):
        self.assertFalse('2000-04-20' in self.holidays_without_sundays)
        self.assertTrue('2000-04-21' in self.holidays_without_sundays)
        self.assertTrue('2000-04-23' in self.holidays_without_sundays)
        self.assertTrue('2000-04-24' in self.holidays_without_sundays)

        self.assertFalse('2010-04-01' in self.holidays_without_sundays)
        self.assertTrue('2010-04-02' in self.holidays_without_sundays)
        self.assertTrue('2010-04-04' in self.holidays_without_sundays)
        self.assertTrue('2010-04-05' in self.holidays_without_sundays)

        self.assertFalse('2021-04-01' in self.holidays_without_sundays)
        self.assertTrue('2021-04-02' in self.holidays_without_sundays)
        self.assertTrue('2021-04-04' in self.holidays_without_sundays)
        self.assertTrue('2021-04-05' in self.holidays_without_sundays)

        self.assertFalse('2024-03-28' in self.holidays_without_sundays)
        self.assertTrue('2024-03-29' in self.holidays_without_sundays)
        self.assertTrue('2024-03-31' in self.holidays_without_sundays)
        self.assertTrue('2024-04-01' in self.holidays_without_sundays)

    def test_workers_day(self):
        self.assertFalse('1800-05-01' in self.holidays_without_sundays)
        self.assertFalse('1879-05-01' in self.holidays_without_sundays)
        self.assertTrue('1890-05-01' in self.holidays_without_sundays)
        self.assertTrue('2017-05-01' in self.holidays_without_sundays)
        self.assertTrue('2999-05-01' in self.holidays_without_sundays)

    def test_constitution_day(self):
        self.assertFalse('1900-06-06' in self.holidays_without_sundays)
        self.assertFalse('2004-06-06' in self.holidays_without_sundays)
        self.assertTrue('2005-06-06' in self.holidays_without_sundays)
        self.assertTrue('2017-06-06' in self.holidays_without_sundays)
        self.assertTrue('2999-06-06' in self.holidays_without_sundays)

    def test_pentecost(self):
        self.assertTrue('2000-06-11' in self.holidays_without_sundays)
        self.assertTrue('2000-06-12' in self.holidays_without_sundays)

        self.assertTrue('2010-05-23' in self.holidays_without_sundays)
        self.assertTrue('2010-05-24' in self.holidays_without_sundays)

        self.assertTrue('2021-05-23' in self.holidays_without_sundays)
        self.assertTrue('2021-05-24' in self.holidays_without_sundays)

        self.assertTrue('2024-05-19' in self.holidays_without_sundays)
        self.assertTrue('2024-05-20' in self.holidays_without_sundays)

    def test_christmas(self):
        self.assertTrue('1901-12-25' in self.holidays_without_sundays)
        self.assertTrue('1901-12-26' in self.holidays_without_sundays)

        self.assertTrue('2016-12-25' in self.holidays_without_sundays)
        self.assertTrue('2016-12-26' in self.holidays_without_sundays)

        self.assertTrue('2500-12-25' in self.holidays_without_sundays)
        self.assertTrue('2500-12-26' in self.holidays_without_sundays)

    def test_sundays(self):
        """
        Sundays are considered holidays in Sweden
        :return:
        """
        self.assertTrue('1989-12-31' in self.holidays_with_sundays)
        self.assertTrue('2017-02-05' in self.holidays_with_sundays)
        self.assertTrue('2017-02-12' in self.holidays_with_sundays)
        self.assertTrue('2032-02-29' in self.holidays_with_sundays)

    def test_not_holiday(self):
        """
        Note: Sundays in Sweden are considered holidays,
        so make sure none of these are actually sundays
        :return:
        """
        self.assertFalse('2017-02-06' in self.holidays_without_sundays)
        self.assertFalse('2017-02-07' in self.holidays_without_sundays)
        self.assertFalse('2017-02-08' in self.holidays_without_sundays)
        self.assertFalse('2017-02-09' in self.holidays_without_sundays)
        self.assertFalse('2017-02-10' in self.holidays_without_sundays)
        self.assertFalse('2016-12-27' in self.holidays_without_sundays)
        self.assertFalse('2016-12-28' in self.holidays_without_sundays)

        self.assertFalse('2017-02-06' in self.holidays_with_sundays)
        self.assertFalse('2017-02-07' in self.holidays_with_sundays)
        self.assertFalse('2017-02-08' in self.holidays_with_sundays)
        self.assertFalse('2017-02-09' in self.holidays_with_sundays)
        self.assertFalse('2017-02-10' in self.holidays_with_sundays)
        self.assertFalse('2016-12-27' in self.holidays_with_sundays)
        self.assertFalse('2016-12-28' in self.holidays_with_sundays)


class TestJapan(unittest.TestCase):
    def setUp(self):
        self.holidays = holidays.Japan(observed=False)

    def test_new_years_day(self):
        self.assertTrue(date(1949, 1, 1) in self.holidays)
        self.assertTrue(date(2017, 1, 1) in self.holidays)
        self.assertTrue(date(2050, 1, 1) in self.holidays)

    def test_coming_of_age(self):
        self.assertTrue(date(1999, 1, 15)in self.holidays)
        self.assertTrue(date(2000, 1, 10)in self.holidays)
        self.assertTrue(date(2017, 1, 9)in self.holidays)
        self.assertTrue(date(2030, 1, 14)in self.holidays)
        self.assertTrue(date(2050, 1, 10)in self.holidays)

        self.assertFalse(date(2000, 1, 15)in self.holidays)
        self.assertFalse(date(2017, 1, 15)in self.holidays)
        self.assertFalse(date(2030, 1, 15)in self.holidays)

    def test_foundation_day(self):
        self.assertTrue(date(1949, 2, 11) in self.holidays)
        self.assertTrue(date(2017, 2, 11) in self.holidays)
        self.assertTrue(date(2050, 2, 11) in self.holidays)

    def test_vernal_equinox_day(self):
        self.assertTrue(date(1960, 3, 20) in self.holidays)
        self.assertTrue(date(1970, 3, 21) in self.holidays)
        self.assertTrue(date(1980, 3, 20) in self.holidays)
        self.assertTrue(date(1990, 3, 21) in self.holidays)
        self.assertTrue(date(2000, 3, 20) in self.holidays)
        self.assertTrue(date(2010, 3, 21) in self.holidays)
        self.assertTrue(date(2017, 3, 20) in self.holidays)
        self.assertTrue(date(2020, 3, 20) in self.holidays)
        self.assertTrue(date(2030, 3, 20) in self.holidays)
        self.assertTrue(date(2040, 3, 20) in self.holidays)

    def test_showa_day(self):
        self.assertTrue(date(1950, 4, 29) in self.holidays)
        self.assertTrue(date(1990, 4, 29) in self.holidays)
        self.assertTrue(date(2010, 4, 29) in self.holidays)

    def test_constitution_memorial_day(self):
        self.assertTrue(date(1950, 5, 3) in self.holidays)
        self.assertTrue(date(2000, 5, 3) in self.holidays)
        self.assertTrue(date(2050, 5, 3) in self.holidays)

    def test_greenery_day(self):
        self.assertFalse(date(1950, 5, 4) in self.holidays)
        self.assertTrue(date(2007, 5, 4) in self.holidays)
        self.assertTrue(date(2050, 5, 4) in self.holidays)

    def test_childrens_day(self):
        self.assertTrue(date(1950, 5, 5) in self.holidays)
        self.assertTrue(date(2000, 5, 5) in self.holidays)
        self.assertTrue(date(2050, 5, 5) in self.holidays)

    def test_marine_day(self):
        self.assertFalse(date(1950, 7, 20) in self.holidays)
        self.assertTrue(date(2000, 7, 20) in self.holidays)
        self.assertTrue(date(2003, 7, 21) in self.holidays)
        self.assertTrue(date(2017, 7, 17) in self.holidays)
        self.assertTrue(date(2050, 7, 18) in self.holidays)

    def test_mountain_day(self):
        self.assertFalse(date(1950, 8, 11) in self.holidays)
        self.assertFalse(date(2015, 8, 11) in self.holidays)
        self.assertTrue(date(2016, 8, 11) in self.holidays)
        self.assertTrue(date(2017, 8, 11) in self.holidays)
        self.assertTrue(date(2050, 8, 11) in self.holidays)

    def test_respect_for_the_aged_day(self):
        self.assertFalse(date(1965, 9, 15) in self.holidays)
        self.assertTrue(date(1966, 9, 15) in self.holidays)
        self.assertTrue(date(2002, 9, 15) in self.holidays)
        self.assertTrue(date(2003, 9, 15) in self.holidays)
        self.assertFalse(date(2004, 9, 15) in self.holidays)
        self.assertTrue(date(2004, 9, 20) in self.holidays)
        self.assertTrue(date(2017, 9, 18) in self.holidays)
        self.assertTrue(date(2050, 9, 19) in self.holidays)

    def test_autumnal_equinox_day(self):
        self.assertTrue(date(2000, 9, 23) in self.holidays)
        self.assertTrue(date(2010, 9, 23) in self.holidays)
        self.assertTrue(date(2017, 9, 23) in self.holidays)
        self.assertTrue(date(2020, 9, 22) in self.holidays)
        self.assertTrue(date(2030, 9, 23) in self.holidays)

    def test_health_and_sports_day(self):
        self.assertFalse(date(1965, 10, 10) in self.holidays)
        self.assertTrue(date(1966, 10, 10) in self.holidays)
        self.assertTrue(date(1999, 10, 10) in self.holidays)
        self.assertFalse(date(2000, 10, 10) in self.holidays)
        self.assertTrue(date(2000, 10, 9) in self.holidays)
        self.assertTrue(date(2017, 10, 9) in self.holidays)
        self.assertTrue(date(2050, 10, 10) in self.holidays)

    def test_culture_day(self):
        self.assertTrue(date(1950, 11, 3) in self.holidays)
        self.assertTrue(date(2000, 11, 3) in self.holidays)
        self.assertTrue(date(2050, 11, 3) in self.holidays)

    def test_labour_thanks_giving_day(self):
        self.assertTrue(date(1950, 11, 23) in self.holidays)
        self.assertTrue(date(2000, 11, 23) in self.holidays)
        self.assertTrue(date(2050, 11, 23) in self.holidays)

    def test_emperors_birthday(self):
        self.assertTrue(date(1989, 12, 23) in self.holidays)
        self.assertTrue(date(2017, 12, 23) in self.holidays)
        self.assertTrue(date(2050, 12, 23) in self.holidays)

    def test_invalid_years(self):
        self.assertRaises(NotImplementedError,
                          lambda: date(1948, 1, 1) in self.holidays)
        self.assertRaises(NotImplementedError,
                          lambda: date(2051, 1, 1) in self.holidays)


class TestFR(unittest.TestCase):

    def setUp(self):
        self.holidays = holidays.France()
        self.prov_holidays = dict((prov, holidays.France(prov=prov))
                                  for prov in holidays.France.PROVINCES)

    def test_2017(self):
        self.assertTrue(date(2017, 1, 1) in self.holidays)
        self.assertTrue(date(2017, 4, 17) in self.holidays)
        self.assertTrue(date(2017, 5, 1) in self.holidays)
        self.assertTrue(date(2017, 5, 8) in self.holidays)
        self.assertTrue(date(2017, 5, 25) in self.holidays)
        self.assertTrue(date(2017, 6, 5) in self.holidays)
        self.assertTrue(date(2017, 7, 14) in self.holidays)
=======
class TestBelgium(unittest.TestCase):

    def setUp(self):
        self.holidays = holidays.BE()

    def test_2017(self):
        # https://www.belgium.be/nl/over_belgie/land/belgie_in_een_notendop/feestdagen
        self.assertTrue(date(2017, 1, 1) in self.holidays)
        self.assertTrue(date(2017, 4, 16) in self.holidays)
        self.assertTrue(date(2017, 4, 17) in self.holidays)
        self.assertTrue(date(2017, 5, 1) in self.holidays)
        self.assertTrue(date(2017, 5, 25) in self.holidays)
        self.assertTrue(date(2017, 6, 4) in self.holidays)
        self.assertTrue(date(2017, 6, 5) in self.holidays)
        self.assertTrue(date(2017, 7, 21) in self.holidays)
>>>>>>> a4e70561
        self.assertTrue(date(2017, 8, 15) in self.holidays)
        self.assertTrue(date(2017, 11, 1) in self.holidays)
        self.assertTrue(date(2017, 11, 11) in self.holidays)
        self.assertTrue(date(2017, 12, 25) in self.holidays)

<<<<<<< HEAD
    def test_alsace_moselle(self):
        am_holidays = self.prov_holidays['Alsace-Moselle']
        self.assertTrue(date(2017, 4, 14) in am_holidays)
        self.assertTrue(date(2017, 12, 26) in am_holidays)

=======
>>>>>>> a4e70561

if __name__ == "__main__":
    unittest.main()<|MERGE_RESOLUTION|>--- conflicted
+++ resolved
@@ -3026,7 +3026,6 @@
         self.assertFalse('2016-12-28' in self.holidays_with_sundays)
 
 
-<<<<<<< HEAD
 class TestItaly(unittest.TestCase):
 
     def setUp(self):
@@ -3324,7 +3323,13 @@
         self.assertTrue(date(2017, 5, 25) in self.holidays)
         self.assertTrue(date(2017, 6, 5) in self.holidays)
         self.assertTrue(date(2017, 7, 14) in self.holidays)
-=======
+
+    def test_alsace_moselle(self):
+        am_holidays = self.prov_holidays['Alsace-Moselle']
+        self.assertTrue(date(2017, 4, 14) in am_holidays)
+        self.assertTrue(date(2017, 12, 26) in am_holidays)
+
+
 class TestBelgium(unittest.TestCase):
 
     def setUp(self):
@@ -3340,20 +3345,11 @@
         self.assertTrue(date(2017, 6, 4) in self.holidays)
         self.assertTrue(date(2017, 6, 5) in self.holidays)
         self.assertTrue(date(2017, 7, 21) in self.holidays)
->>>>>>> a4e70561
         self.assertTrue(date(2017, 8, 15) in self.holidays)
         self.assertTrue(date(2017, 11, 1) in self.holidays)
         self.assertTrue(date(2017, 11, 11) in self.holidays)
         self.assertTrue(date(2017, 12, 25) in self.holidays)
 
-<<<<<<< HEAD
-    def test_alsace_moselle(self):
-        am_holidays = self.prov_holidays['Alsace-Moselle']
-        self.assertTrue(date(2017, 4, 14) in am_holidays)
-        self.assertTrue(date(2017, 12, 26) in am_holidays)
-
-=======
->>>>>>> a4e70561
 
 if __name__ == "__main__":
     unittest.main()