# -*- coding: utf-8 -*-

#  python-holidays
#  ---------------
#  A fast, efficient Python library for generating country, province and state
#  specific sets of holidays on the fly. It aims to make determining whether a
#  specific date is a holiday as fast and flexible as possible.
#
#  Authors: dr-prodigy <maurizio.montel@gmail.com> (c) 2017-2022
#           ryanss <ryanssdev@icloud.com> (c) 2014-2017
#  Website: https://github.com/dr-prodigy/python-holidays
#  License: MIT (see LICENSE file)

import sys
import unittest

from datetime import date

import holidays


class TestSingapore(unittest.TestCase):
    def setUp(self):
        self.holidays = holidays.Singapore()

    def test_Singapore(self):
        # <= 1968 holidays
        self.assertIn(date(1968, 4, 13), self.holidays)
        self.assertIn(date(1968, 4, 15), self.holidays)
        self.assertIn(date(1968, 12, 26), self.holidays)
        # latest polling day
        self.assertIn(date(2015, 9, 11), self.holidays)
        # SG50
        self.assertIn(date(2015, 8, 7), self.holidays)
        # Year with lunar leap month
        self.assertIn(date(2015, 8, 7), self.holidays)
        # Latest holidays
        # Source: https://www.mom.gov.sg/employment-practices/public-holidays
        # 2018
        self.assertIn(date(2018, 1, 1), self.holidays)
        self.assertIn(date(2018, 2, 16), self.holidays)
        self.assertIn(date(2018, 2, 17), self.holidays)
        self.assertIn(date(2018, 3, 30), self.holidays)
        self.assertIn(date(2018, 5, 1), self.holidays)
        self.assertIn(date(2018, 5, 29), self.holidays)
        self.assertIn(date(2018, 6, 15), self.holidays)
        self.assertIn(date(2018, 8, 9), self.holidays)
        self.assertIn(date(2018, 8, 22), self.holidays)
        self.assertIn(date(2018, 11, 6), self.holidays)
        self.assertIn(date(2018, 12, 25), self.holidays)
        # 2018: total holidays (11 + 0 falling on a Sunday)
        self.assertEqual(len(holidays.Singapore(years=[2018])), 11 + 0)
        # 2019
        self.assertIn(date(2019, 1, 1), self.holidays)
        self.assertIn(date(2019, 2, 5), self.holidays)
        self.assertIn(date(2019, 2, 6), self.holidays)
        self.assertIn(date(2019, 4, 19), self.holidays)
        self.assertIn(date(2019, 5, 1), self.holidays)
        self.assertIn(date(2019, 5, 19), self.holidays)
        self.assertIn(date(2019, 6, 5), self.holidays)
        self.assertIn(date(2019, 8, 9), self.holidays)
        self.assertIn(date(2019, 8, 11), self.holidays)
        self.assertIn(date(2019, 10, 27), self.holidays)
        self.assertIn(date(2019, 12, 25), self.holidays)
        # 2019: total holidays (11 + 3 falling on a Sunday)
        self.assertEqual(len(holidays.Singapore(years=[2019])), 11 + 3)
        # 2020
        self.assertIn(date(2020, 1, 1), self.holidays)
        self.assertIn(date(2020, 1, 25), self.holidays)
        self.assertIn(date(2020, 1, 26), self.holidays)
        self.assertIn(date(2020, 4, 10), self.holidays)
        self.assertIn(date(2020, 5, 1), self.holidays)
        self.assertIn(date(2020, 5, 7), self.holidays)
        self.assertIn(date(2020, 5, 24), self.holidays)
        self.assertIn(date(2020, 7, 31), self.holidays)
        self.assertIn(date(2020, 8, 9), self.holidays)
        self.assertIn(date(2020, 11, 14), self.holidays)
        self.assertIn(date(2020, 12, 25), self.holidays)
        # 2020: total holidays (11 + 3 falling on a Sunday)
        self.assertEqual(len(holidays.Singapore(years=[2020])), 11 + 4)
        # 2021
        self.assertIn(date(2021, 1, 1), self.holidays)
        self.assertIn(date(2021, 2, 12), self.holidays)
        self.assertIn(date(2021, 2, 13), self.holidays)
        self.assertIn(date(2021, 4, 2), self.holidays)
        self.assertIn(date(2021, 5, 1), self.holidays)
        self.assertIn(date(2021, 5, 13), self.holidays)
        self.assertIn(date(2021, 5, 26), self.holidays)
        self.assertIn(date(2021, 7, 20), self.holidays)
        self.assertIn(date(2021, 8, 9), self.holidays)
        self.assertIn(date(2021, 11, 4), self.holidays)
        self.assertIn(date(2021, 12, 25), self.holidays)
        # 2021: total holidays (11)
        self.assertEqual(len(holidays.Singapore(years=[2021])), 11)
        # 2022
        self.assertIn(date(2022, 1, 1), self.holidays)
        self.assertIn(date(2022, 2, 1), self.holidays)
        self.assertIn(date(2022, 2, 2), self.holidays)
        self.assertIn(date(2022, 4, 15), self.holidays)
        self.assertIn(date(2022, 5, 1), self.holidays)
        self.assertIn(date(2022, 5, 2), self.holidays)
        self.assertIn(date(2022, 5, 3), self.holidays)
        self.assertIn(date(2022, 5, 15), self.holidays)
        self.assertIn(date(2022, 5, 16), self.holidays)
        self.assertIn(date(2022, 7, 9), self.holidays)
        self.assertIn(date(2022, 8, 9), self.holidays)
        self.assertIn(date(2022, 11, 24), self.holidays)
        self.assertIn(date(2022, 12, 25), self.holidays)
        self.assertIn(date(2022, 12, 26), self.holidays)
        # 2022: total holidays (11 + 3 falling on a Sunday)
        self.assertEqual(len(holidays.Singapore(years=[2022])), 11 + 3)

        # holidays estimated using lunar calendar
        self.assertIn(date(2023, 6, 2), self.holidays)  # Vesak Day
        self.assertIn(date(2023, 11, 11), self.holidays)  # Deepavali
        # holidays estimated using library hijri-converter
        if sys.version_info >= (3, 6):
            import importlib.util

            if importlib.util.find_spec("hijri_converter"):
                # <= 1968 holidays
                self.assertIn(date(1968, 1, 2), self.holidays)
                # 2021
                self.assertIn(
                    date(2023, 4, 21), self.holidays
                )  # Hari Raya Puasa
                self.assertIn(
                    date(2023, 6, 28), self.holidays
                )  # Hari Raya Haji

    def test_aliases(self):
<<<<<<< HEAD
        holidays1 = holidays.Singapore()
        holidays2 = holidays.SG()
        holidays3 = holidays.SGP()
        self.assertEqual(list(holidays1), list(holidays2))
        self.assertEqual(list(holidays1), list(holidays3))
=======
        """For coverage purposes"""
        h = holidays.SG()
        self.assertIsInstance(h, holidays.Singapore)
        h = holidays.SGP()
        self.assertIsInstance(h, holidays.Singapore)
>>>>>>> 3f183141
<|MERGE_RESOLUTION|>--- conflicted
+++ resolved
@@ -129,16 +129,8 @@
                 )  # Hari Raya Haji
 
     def test_aliases(self):
-<<<<<<< HEAD
-        holidays1 = holidays.Singapore()
-        holidays2 = holidays.SG()
-        holidays3 = holidays.SGP()
-        self.assertEqual(list(holidays1), list(holidays2))
-        self.assertEqual(list(holidays1), list(holidays3))
-=======
         """For coverage purposes"""
         h = holidays.SG()
         self.assertIsInstance(h, holidays.Singapore)
         h = holidays.SGP()
-        self.assertIsInstance(h, holidays.Singapore)
->>>>>>> 3f183141
+        self.assertIsInstance(h, holidays.Singapore)