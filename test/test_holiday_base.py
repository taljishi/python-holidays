#  python-holidays
#  ---------------
#  A fast, efficient Python library for generating country, province and state
#  specific sets of holidays on the fly. It aims to make determining whether a
#  specific date is a holiday as fast and flexible as possible.
#
#  Authors: dr-prodigy <maurizio.montel@gmail.com> (c) 2017-2022
#           ryanss <ryanssdev@icloud.com> (c) 2014-2017
#  Website: https://github.com/dr-prodigy/python-holidays
#  License: MIT (see LICENSE file)

import pickle
import unittest
import warnings
from datetime import date, datetime, timedelta
<<<<<<< HEAD
=======

from dateutil.relativedelta import MO, relativedelta
>>>>>>> ebbfc394

import holidays
from dateutil.relativedelta import MO, relativedelta
from holidays.constants import FEB, JAN


class TestBasics(unittest.TestCase):
    def setUp(self):
        self.holidays = holidays.US()

    def test_contains(self):
        self.assertIn(date(2014, 1, 1), self.holidays)
        self.assertNotIn(date(2014, 1, 2), self.holidays)

    def test_getitem(self):
        self.assertEqual(self.holidays[date(2014, 1, 1)], "New Year's Day")
        self.assertEqual(self.holidays.get(date(2014, 1, 1)), "New Year's Day")
        self.assertRaises(KeyError, lambda: self.holidays[date(2014, 1, 2)])
        self.assertIsNone(self.holidays.get(date(2014, 1, 2)))

        self.assertListEqual(
            self.holidays[date(2013, 12, 31) : date(2014, 1, 2)],
            [date(2014, 1, 1)],
        )
        self.assertListEqual(
            self.holidays[date(2013, 12, 24) : date(2014, 1, 2)],
            [date(2013, 12, 25), date(2014, 1, 1)],
        )
        self.assertListEqual(
            self.holidays[date(2013, 12, 25) : date(2014, 1, 2) : 3],
            [date(2013, 12, 25)],
        )
        self.assertListEqual(
            self.holidays[date(2013, 12, 25) : date(2014, 1, 2) : 7],
            [date(2013, 12, 25), date(2014, 1, 1)],
        )
        self.assertListEqual(
            self.holidays[date(2014, 1, 2) : date(2013, 12, 30)],
            [date(2014, 1, 1)],
        )
        self.assertListEqual(
            self.holidays[date(2014, 1, 2) : date(2013, 12, 25)],
            [date(2014, 1, 1)],
        )
        self.assertListEqual(
            self.holidays[date(2014, 1, 2) : date(2013, 12, 24)],
            [date(2014, 1, 1), date(2013, 12, 25)],
        )
        self.assertListEqual(
            self.holidays[date(2014, 1, 1) : date(2013, 12, 24) : 3],
            [date(2014, 1, 1)],
        )
        self.assertListEqual(
            self.holidays[date(2014, 1, 1) : date(2013, 12, 24) : 7],
            [date(2014, 1, 1), date(2013, 12, 25)],
        )
        self.assertListEqual(
            self.holidays[date(2013, 12, 31) : date(2014, 1, 2) : -3], []
        )
        self.assertListEqual(
            self.holidays[
                date(2014, 1, 1) : date(2013, 12, 24) : timedelta(days=3)
            ],
            [date(2014, 1, 1)],
        )
        self.assertListEqual(
            self.holidays[
                date(2014, 1, 1) : date(2013, 12, 24) : timedelta(days=7)
            ],
            [date(2014, 1, 1), date(2013, 12, 25)],
        )
        self.assertListEqual(
            self.holidays[
                date(2013, 12, 31) : date(2014, 1, 2) : timedelta(days=3)
            ],
            [],
        )
        self.assertRaises(
            ValueError, lambda: self.holidays[date(2014, 1, 1) :]
        )
        self.assertRaises(
            ValueError, lambda: self.holidays[: date(2014, 1, 1)]
        )
        self.assertRaises(
            TypeError,
            lambda: self.holidays[date(2014, 1, 1) : date(2014, 1, 2) : ""],
        )
        self.assertRaises(
            ValueError,
            lambda: self.holidays[date(2014, 1, 1) : date(2014, 1, 2) : 0],
        )

    def test_get(self):
        self.assertEqual(self.holidays.get("2014-01-01"), "New Year's Day")
        self.assertIsNone(self.holidays.get("2014-01-02"))
        self.assertFalse(self.holidays.get("2014-01-02", False))
        self.assertTrue(self.holidays.get("2014-01-02", True))

    def test_pop(self):
        self.assertRaises(KeyError, lambda: self.holidays.pop("2014-01-02"))
        self.assertFalse(self.holidays.pop("2014-01-02", False))
        self.assertTrue(self.holidays.pop("2014-01-02", True))
        self.assertIn(date(2014, 1, 1), self.holidays)
        self.assertEqual(self.holidays.pop("2014-01-01"), "New Year's Day")
        self.assertNotIn(date(2014, 1, 1), self.holidays)
        self.assertIn(date(2014, 7, 4), self.holidays)

    def test_pop_named(self):
        self.assertIn(date(2014, 1, 1), self.holidays)
        self.holidays.pop_named("New Year's Day")
        self.assertNotIn(date(2014, 1, 1), self.holidays)
        self.assertRaises(
            KeyError, lambda: self.holidays.pop_named("New Year's Dayz")
        )

    def test_setitem(self):
        self.holidays = holidays.US(years=[2014])
        self.assertEqual(len(self.holidays), 10)
        self.holidays[date(2014, 1, 3)] = "Fake Holiday"
        self.assertEqual(len(self.holidays), 11)
        self.assertIn(date(2014, 1, 3), self.holidays)
        self.assertEqual(self.holidays.get(date(2014, 1, 3)), "Fake Holiday")

    def test_update(self):
        h = holidays.HolidayBase()
        h.update(
            {
                date(2015, 1, 1): "New Year's Day",
                "2015-12-25": "Christmas Day",
            }
        )
        self.assertIn("2015-01-01", h)
        self.assertIn(date(2015, 12, 25), h)

    def test_append(self):
        h = holidays.HolidayBase()
        h.update(
            {
                date(2015, 1, 1): "New Year's Day",
                "2015-12-25": "Christmas Day",
            }
        )
        h.append([date(2015, 4, 1), "2015-04-03"])
        h.append(date(2015, 4, 6))
        h.append("2015-04-07")
        self.assertIn("2015-01-01", h)
        self.assertIn(date(2015, 12, 25), h)
        self.assertIn("2015-04-01", h)
        self.assertNotIn("2015-04-02", h)
        self.assertIn("2015-04-03", h)
        self.assertNotIn("2015-04-04", h)
        self.assertNotIn("2015-04-05", h)
        self.assertIn("2015-04-06", h)
        self.assertIn("2015-04-07", h)

    def test_eq_ne(self):
        us1 = holidays.UnitedStates()
        us2 = holidays.US()
        us3 = holidays.UnitedStates(years=[2014])
        us4 = holidays.US(years=[2014])
        ca1 = holidays.Canada()
        ca2 = holidays.CA()
        ca3 = holidays.Canada(years=[2014])
        ca4 = holidays.CA(years=[2014])
        self.assertEqual(us1, us2)
        self.assertEqual(us3, us4)
        self.assertEqual(ca1, ca2)
        self.assertEqual(ca3, ca4)
        self.assertNotEqual(us1, us3)
        self.assertNotEqual(us1, ca1)
        self.assertNotEqual(us3, ca3)
        self.assertNotEqual(us1, us3)

    def test_add(self):
        ca = holidays.CA()
        us = holidays.US()
        mx = holidays.MX()
        na = ca + (us + mx)
        self.assertNotIn("2014-07-01", us)
        self.assertIn("2014-07-01", ca)
        self.assertNotIn("2014-07-04", ca)
        self.assertIn("2014-07-04", us)
        self.assertIn("2014-07-04", ca + us)
        self.assertIn("2014-07-04", us + ca)
        self.assertIn("2015-07-04", ca + us)
        self.assertIn("2015-07-04", us + ca)
        self.assertIn("2015-07-01", ca + us)
        self.assertIn("2015-07-01", us + ca)
        self.assertIn("2014-07-04", na)
        self.assertIn("2015-07-04", na)
        self.assertIn("2015-07-01", na)
        self.assertIn("2000-02-05", na)
        self.assertEqual((ca + us).subdiv, "ON")
        self.assertEqual((us + ca).subdiv, "ON")
        ca = holidays.CA(years=[2014], expand=False)
        us = holidays.US(years=[2014, 2015], expand=True)
        self.assertTrue((ca + us).expand)
        self.assertEqual((ca + us).years, {2014, 2015})
        self.assertEqual((us + ca).years, {2014, 2015})
        na = holidays.CA()
        na += holidays.US()
        na += holidays.MX()
        self.assertEqual(na.country, ["CA", "US", "MX"])
        self.assertIn("2014-07-04", na)
        self.assertIn("2014-07-04", na)
        self.assertIn("2015-07-04", na)
        self.assertIn("2015-07-04", na)
        self.assertIn("2015-07-01", na)
        self.assertIn("2015-07-01", na)
        self.assertIn("2000-02-05", na)
        self.assertEqual(na.subdiv, "ON")
        na = holidays.CA() + holidays.US()
        na += holidays.MX()
        self.assertIn("2014-07-04", na)
        self.assertIn("2014-07-04", na)
        self.assertIn("2015-07-04", na)
        self.assertIn("2015-07-04", na)
        self.assertIn("2015-07-01", na)
        self.assertIn("2015-07-01", na)
        self.assertIn("2000-02-05", na)
        self.assertEqual(na.subdiv, "ON")
        self.assertRaises(TypeError, lambda: holidays.US() + {})
        na = ca + (us + mx) + ca + (mx + us + holidays.CA(subdiv="BC"))
        self.assertIn("2000-02-05", na)
        self.assertIn("2014-02-10", na)
        self.assertIn("2014-02-17", na)
        self.assertIn("2014-07-04", na)
        provs = holidays.CA(subdiv="ON", years=[2014]) + holidays.CA(
            subdiv="BC", years=[2015]
        )
        self.assertIn("2015-02-09", provs)
        self.assertIn("2015-02-16", provs)
        self.assertEqual(provs.subdiv, ["ON", "BC"])
        a = sum(holidays.CA(subdiv=x) for x in holidays.CA.subdivisions)
        self.assertEqual(a.country, "CA")
        self.assertEqual(a.subdiv, holidays.CA.subdivisions)
        self.assertIn("2015-02-09", a)
        self.assertIn("2015-02-16", a)
        na = holidays.CA() + holidays.US() + holidays.MX()
        self.assertIn(date(1969, 12, 25), na)
        self.assertEqual(na.get(date(1969, 7, 1)), "Dominion Day")
        self.assertEqual(na.get(date(1983, 7, 1)), "Canada Day")
        self.assertEqual(
            na.get(date(1969, 12, 25)), "Christmas Day, Navidad [Christmas]"
        )
        na = holidays.MX() + holidays.CA() + holidays.US()
        self.assertEqual(
            na.get(date(1969, 12, 25)), "Christmas Day, Navidad [Christmas]"
        )

    def test_get_list(self):
        westland = holidays.NZ(subdiv="WTL")
        chathams = holidays.NZ(subdiv="CIT")
        wild = westland + chathams
        self.assertEqual(
            wild[date(1969, 12, 1)],
            ("Chatham Islands Anniversary Day, West Coast Anniversary Day"),
        )

        self.assertEqual(
            wild.get_list(date(1969, 12, 1)),
            ["Chatham Islands Anniversary Day", "West Coast Anniversary Day"],
        )
        self.assertEqual(wild.get_list(date(1969, 1, 1)), ["New Year's Day"])
        self.assertEqual(
            westland.get_list(date(1969, 12, 1)),
            ["West Coast Anniversary Day"],
        )
        self.assertEqual(
            westland.get_list(date(1969, 1, 1)), ["New Year's Day"]
        )
        self.assertEqual(
            chathams.get_list(date(1969, 12, 1)),
            ["Chatham Islands Anniversary Day"],
        )
        self.assertEqual(
            chathams.get_list(date(1969, 1, 1)), ["New Year's Day"]
        )
        ca = holidays.CA()
        us = holidays.US()
        mx = holidays.MX()
        na = ca + us + mx
        self.assertIn(date(1969, 12, 25), na)
        self.assertEqual(
            na.get_list(date(1969, 12, 25)),
            ["Christmas Day", "Navidad [Christmas]"],
        )
        self.assertEqual(na.get_list(date(1969, 7, 1)), ["Dominion Day"])
        self.assertEqual(na.get_list(date(1969, 1, 3)), [])

    def test_list_supported_countries(self):
        self.assertIn("AR", holidays.list_supported_countries())
        self.assertIn("ZA", holidays.list_supported_countries())
        self.assertIn("CA", holidays.list_supported_countries()["US"])

    def test_list_supported_financial(self):
        self.assertIn("ECB", holidays.list_supported_financial())
        self.assertIn("NYSE", holidays.list_supported_financial())

    def test_radd(self):
        self.assertRaises(TypeError, lambda: 1 + holidays.US())

    def test_inheritance(self):
        class NoColumbusHolidays(holidays.US):
            def _populate(self, year):
                holidays.US._populate(self, year)
                self.pop(date(year, 10, 1) + relativedelta(weekday=MO(+2)))

        hdays = NoColumbusHolidays()
        self.assertIn(date(2014, 10, 13), self.holidays)
        self.assertNotIn(date(2014, 10, 13), hdays)
        self.assertIn(date(2014, 1, 1), hdays)
        self.assertIn(date(2020, 10, 12), self.holidays)
        self.assertNotIn(date(2020, 10, 12), hdays)
        self.assertIn(date(2020, 1, 1), hdays)

        class NinjaTurtlesHolidays(holidays.US):
            def _populate(self, year):
                holidays.US._populate(self, year)
                self[date(year, 7, 13)] = "Ninja Turtle's Day"

        hdays = NinjaTurtlesHolidays()
        self.assertNotIn(date(2014, 7, 13), self.holidays)
        self.assertIn(date(2014, 7, 13), hdays)
        self.assertIn(date(2014, 1, 1), hdays)
        self.assertNotIn(date(2020, 7, 13), self.holidays)
        self.assertIn(date(2020, 7, 13), hdays)
        self.assertIn(date(2020, 1, 1), hdays)

        class NewCountry(holidays.HolidayBase):
            def _populate(self, year):
                self[date(year, 1, 2)] = "New New Year's"

        hdays = NewCountry()
        self.assertNotIn(date(2014, 1, 1), hdays)
        self.assertIn(date(2014, 1, 2), hdays)

        class Dec31Holiday(holidays.HolidayBase):
            def _populate(self, year):
                self[date(year, 12, 31)] = "New Year's Eve"

        self.assertIn(date(2014, 12, 31), Dec31Holiday())

    def test_get_named(self):
        us = holidays.UnitedStates(years=[2020])
        # check for "New Year's Day" presence in get_named("new")
        self.assertIn(date(2020, 1, 1), us.get_named("new"))

        # check for searching holiday in US when the observed holiday is on
        # a different year than input one
        us = holidays.US(years=[2022])
        us.get_named("Thanksgiving")
        self.assertEqual([2022], list(us.years))


class TestArgs(unittest.TestCase):
    def setUp(self):
        self.holidays = holidays.US()

    def test_country(self):
        self.assertEqual(self.holidays.country, "US")
        self.assertIn(date(2014, 7, 4), self.holidays)
        self.assertNotIn(date(2014, 7, 1), self.holidays)
        self.holidays = holidays.UnitedStates()
        self.assertEqual(self.holidays.country, "US")
        self.assertIn(date(2014, 7, 4), self.holidays)
        self.assertNotIn(date(2014, 7, 1), self.holidays)
        self.assertEqual(self.holidays.country, "US")
        self.holidays = holidays.CA()
        self.assertEqual(self.holidays.country, "CA")
        self.assertEqual(self.holidays.subdiv, "ON")
        self.assertIn(date(2014, 7, 1), self.holidays)
        self.assertNotIn(date(2014, 7, 4), self.holidays)
        self.holidays = holidays.CA(subdiv="BC")
        self.assertEqual(self.holidays.country, "CA")
        self.assertEqual(self.holidays.subdiv, "BC")
        self.assertIn(date(2014, 7, 1), self.holidays)
        self.assertNotIn(date(2014, 7, 4), self.holidays)

    def test_years(self):
        self.assertEqual(len(self.holidays.years), 0)
        self.assertNotIn(date(2014, 1, 2), self.holidays)
        self.assertEqual(len(self.holidays.years), 1)
        self.assertIn(2014, self.holidays.years)
        self.assertNotIn(date(2013, 1, 2), self.holidays)
        self.assertNotIn(date(2014, 1, 2), self.holidays)
        self.assertNotIn(date(2015, 1, 2), self.holidays)
        self.assertEqual(len(self.holidays.years), 3)
        self.assertIn(2013, self.holidays.years)
        self.assertIn(2015, self.holidays.years)
        self.holidays = holidays.US(years=range(2010, 2015 + 1))
        self.assertEqual(len(self.holidays.years), 6)
        self.assertNotIn(2009, self.holidays.years)
        self.assertIn(2010, self.holidays.years)
        self.assertIn(2015, self.holidays.years)
        self.assertNotIn(2016, self.holidays.years)
        self.holidays = holidays.US(years=(2013, 2015, 2015))
        self.assertEqual(len(self.holidays.years), 2)
        self.assertIn(2013, self.holidays.years)
        self.assertNotIn(2014, self.holidays.years)
        self.assertIn(2015, self.holidays.years)
        self.assertIn(date(2021, 12, 31), holidays.US(years=[2021]).keys())
        self.holidays = holidays.US(years=2015)
        self.assertNotIn(2014, self.holidays.years)
        self.assertIn(2015, self.holidays.years)

    def test_expand(self):
        self.holidays = holidays.US(years=(2013, 2015), expand=False)
        self.assertEqual(len(self.holidays.years), 2)
        self.assertIn(2013, self.holidays.years)
        self.assertNotIn(2014, self.holidays.years)
        self.assertIn(2015, self.holidays.years)
        self.assertNotIn(date(2014, 1, 1), self.holidays)
        self.assertEqual(len(self.holidays.years), 2)
        self.assertNotIn(2014, self.holidays.years)

    def test_observed(self):
        self.holidays = holidays.US(observed=False)
        self.assertIn(date(2000, 1, 1), self.holidays)
        self.assertNotIn(date(1999, 12, 31), self.holidays)
        self.assertIn(date(2012, 1, 1), self.holidays)
        self.assertNotIn(date(2012, 1, 2), self.holidays)
        self.holidays.observed = True
        self.assertIn(date(2000, 1, 1), self.holidays)
        self.assertIn(date(1999, 12, 31), self.holidays)
        self.assertIn(date(2012, 1, 1), self.holidays)
        self.assertIn(date(2012, 1, 2), self.holidays)
        self.holidays.observed = False
        self.assertIn(date(2000, 1, 1), self.holidays)
        self.assertNotIn(date(1999, 12, 31), self.holidays)
        self.assertIn(date(2012, 1, 1), self.holidays)
        self.assertNotIn(date(2012, 1, 2), self.holidays)
        self.holidays = holidays.US(years=[2022], observed=False)
        self.assertNotIn(date(2021, 12, 31), self.holidays.keys())

        self.holidays = holidays.CA(observed=False)
        self.assertNotIn(date(1878, 7, 3), self.holidays)
        self.holidays.observed = True
        self.assertIn(date(2018, 7, 2), self.holidays)

    def test_serialization(self):
        loaded_holidays = pickle.loads(pickle.dumps(self.holidays))
        assert loaded_holidays == self.holidays

        dt = datetime(2020, 1, 1)
        res = dt in self.holidays
        loaded_holidays = pickle.loads(pickle.dumps(self.holidays))
        assert loaded_holidays == self.holidays
        assert (dt in loaded_holidays) == res


class TestKeyTransforms(unittest.TestCase):
    def setUp(self):
        self.holidays = holidays.US()

    def test_dates(self):
        self.assertIn(date(2014, 1, 1), self.holidays)
        self.assertEqual(self.holidays[date(2014, 1, 1)], "New Year's Day")
        self.holidays[date(2014, 1, 3)] = "Fake Holiday"
        self.assertIn(date(2014, 1, 3), self.holidays)
        self.assertEqual(self.holidays.pop(date(2014, 1, 3)), "Fake Holiday")
        self.assertNotIn(date(2014, 1, 3), self.holidays)

    def test_datetimes(self):
        self.assertIn(datetime(2014, 1, 1, 13, 45), self.holidays)
        self.assertEqual(
            self.holidays[datetime(2014, 1, 1, 13, 45)], "New Year's Day"
        )
        self.holidays[datetime(2014, 1, 3, 1, 1)] = "Fake Holiday"
        self.assertIn(datetime(2014, 1, 3, 2, 2), self.holidays)
        self.assertEqual(
            self.holidays.pop(datetime(2014, 1, 3, 4, 4)), "Fake Holiday"
        )
        self.assertNotIn(datetime(2014, 1, 3, 2, 2), self.holidays)

    def test_timestamp(self):
        self.assertIn(1388552400, self.holidays)
        self.assertEqual(self.holidays[1388552400], "New Year's Day")
        self.assertIn(1388552400.01, self.holidays)
        self.assertEqual(self.holidays[1388552400.01], "New Year's Day")
        self.holidays[1388725200] = "Fake Holiday"
        self.assertIn(1388725201, self.holidays)
        self.assertEqual(self.holidays.pop(1388725202), "Fake Holiday")
        self.assertNotIn(1388725201, self.holidays)

    def test_strings(self):
        self.assertIn("2014-01-01", self.holidays)
        self.assertEqual(self.holidays["2014-01-01"], "New Year's Day")
        self.assertIn("01/01/2014", self.holidays)
        self.assertEqual(self.holidays["01/01/2014"], "New Year's Day")
        self.holidays["01/03/2014"] = "Fake Holiday"
        self.assertIn("01/03/2014", self.holidays)
        self.assertEqual(self.holidays.pop("01/03/2014"), "Fake Holiday")
        self.assertNotIn("01/03/2014", self.holidays)

    def test_exceptions(self):
        self.assertRaises(
            (TypeError, ValueError), lambda: "abc" in self.holidays
        )
        self.assertRaises(
            (TypeError, ValueError), lambda: self.holidays.get("abc123")
        )
        self.assertRaises(
            (TypeError, ValueError), self.holidays.__setitem__, "abc", "Test"
        )
        self.assertRaises((TypeError, ValueError), lambda: {} in self.holidays)


class TestCountryHolidayDeprecation(unittest.TestCase):
    def test_deprecation(self):
        with warnings.catch_warnings(record=True) as w:
            warnings.simplefilter("always")
            h = holidays.CountryHoliday("IT")
            self.assertIsInstance(h, holidays.HolidayBase)
            self.assertEqual(1, len(w))
            self.assertTrue(issubclass(w[-1].category, DeprecationWarning))


class TestCountryHolidays(unittest.TestCase):
    def setUp(self):
        self.holidays = holidays.country_holidays("US")

    def test_country(self):
        self.assertEqual(self.holidays.country, "US")

    def test_country_single_year(self):
        h = holidays.country_holidays("US", years=2021)
        self.assertEqual(h.years, {2021})

    def test_country_years(self):
        h = holidays.country_holidays("US", years=[2015, 2016])
        self.assertEqual(h.years, {2015, 2016})

    def test_country_state(self):
        h = holidays.country_holidays("US", subdiv="NY")
        self.assertEqual(h.subdiv, "NY")

    def test_country_province(self):
        h = holidays.country_holidays("AU", subdiv="NT")
        self.assertEqual(h.subdiv, "NT")

    def test_exceptions(self):
        self.assertRaises(
            NotImplementedError, lambda: holidays.country_holidays("XXXX")
        )
        self.assertRaises(
            NotImplementedError,
            lambda: holidays.country_holidays("US", subdiv="XXXX"),
        )
        self.assertRaises(
            NotImplementedError, lambda: holidays.US(subdiv="XXXX")
        )


class TestFinancialHolidays(unittest.TestCase):
    def setUp(self):
        self.holidays = holidays.financial_holidays("NYSE")

    def test_market(self):
        self.assertEqual(self.holidays.market, "NYSE")

    def test_market_single_year(self):
        h = holidays.financial_holidays("NYSE", years=2021)
        self.assertEqual(h.years, {2021})

    def test_market_years(self):
        h = holidays.financial_holidays("NYSE", years=[2015, 2016])
        self.assertEqual(h.years, {2015, 2016})

    def test_exceptions(self):
        self.assertRaises(
            NotImplementedError, lambda: holidays.financial_holidays("XXXX")
        )
        self.assertRaises(
            NotImplementedError,
            lambda: holidays.financial_holidays("NYSE", subdiv="XXXX"),
        )


class TestAllInSameYear(unittest.TestCase):
    """Test that only holidays in the year(s) requested are returned."""

    country: str
    hol: datetime
    year: int

    def setUp(self):
        self.countries = holidays.list_supported_countries()

    def tearDown(self):
        """https://stackoverflow.com/questions/4414234/"""

        def list2reason(exc_list):
            if exc_list and exc_list[-1][0] is self:
                return exc_list[-1][1]

        result = self.defaultTestResult()
        self._feedErrorsToResult(result, self._outcome.errors)
        error = list2reason(result.errors)
        failure = list2reason(result.failures)
        text = error if error else failure
        if text:
            print(
                f"{text.splitlines()[-1]} in country {self.country}: "
                f"holiday {self.hol} returned for year {self.year}"
            )
            print(
                holidays.country_holidays(
                    self.country, subdiv=None, years=[self.year]
                ).get_list(self.hol)
            )

    def test_all_countries(self):
        """
        Only holidays in the year(s) requested should be returned. This
        ensures that we avoid triggering a "RuntimeError: dictionary changed
        size during iteration" error.

        Here we test all countries for the 12-year period starting ten years
        ago and ending 2 years from now.

        This is logic test and not a code compatibility test, so for expediency
        we only run it once on the latest Python version.
        """
        for self.country in self.countries:
            for self.year in range(
                date.today().year - 10, date.today().year + 3
            ):
                hols = holidays.country_holidays(
                    self.country, years=[self.year]
                )
                for self.hol in hols:
                    assert self.hol.year == self.year


class TestCountrySpecialHolidays(unittest.TestCase):
    def setUp(self):
        self.holidays = holidays.country_holidays("US")

    def test_populate_special_holidays(self):
        self.holidays._populate_special_holidays(1111)
        self.assertEqual(0, len(self.holidays))

        self.holidays.special_holidays = {
            1111: ((JAN, 1, "Test holiday"),),
            2222: ((FEB, 2, "Test holiday"),),
        }

        self.holidays._populate_special_holidays(1111)
        self.assertIn("1111-01-01", self.holidays)
        self.assertNotIn("2222-02-02", self.holidays)
        self.assertEqual(12, len(self.holidays))

        self.holidays._populate_special_holidays(2222)
        self.assertIn("1111-01-01", self.holidays)
        self.assertIn("2222-02-02", self.holidays)
        self.assertEqual(13, len(self.holidays))

        self.holidays._populate_special_holidays(1111)
        self.holidays._populate_special_holidays(2222)
        self.assertEqual(13, len(self.holidays))<|MERGE_RESOLUTION|>--- conflicted
+++ resolved
@@ -13,11 +13,6 @@
 import unittest
 import warnings
 from datetime import date, datetime, timedelta
-<<<<<<< HEAD
-=======
-
-from dateutil.relativedelta import MO, relativedelta
->>>>>>> ebbfc394
 
 import holidays
 from dateutil.relativedelta import MO, relativedelta
